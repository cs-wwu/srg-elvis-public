--- conflicted
+++ resolved
@@ -8,14 +8,11 @@
 tokio = { version = "1.20", features = ["rt", "rt-multi-thread", "time", "macros", "signal", "sync"] }
 rand = { version = "0.8", features = ["small_rng"] }
 thiserror = "1.0"
-<<<<<<< HEAD
 nom = "7"
-=======
 tracing = "0.1.37"
 tracing-subscriber = { version = "0.3.16", features = ["json"] }
 chrono = "0.4"
 clap = { version = "4.0.18", features = ["derive"] }
->>>>>>> 1fcb4a5b
 
 [dev-dependencies]
 criterion = { version = "0.3", features = [ "async_tokio", "html_reports" ] }
