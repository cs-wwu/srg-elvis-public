[package]
name = "elvis"
version = "0.2.0"
edition = "2021"

[dependencies]
elvis-core = { path = "../elvis-core" }
tokio = { version = "1.20", features = ["rt", "rt-multi-thread", "time", "macros", "signal", "sync"] }
rand = { version = "0.8", features = ["small_rng"] }
nom = "7"
tracing = "0.1.37"
tracing-subscriber = { version = "0.3.16", features = ["json"] }
chrono = "0.4"
clap = { version = "4.0.18", features = ["derive"] }
<<<<<<< HEAD
console-subscriber = "*"
=======
itertools = "0.8"
>>>>>>> 8c081413

[dev-dependencies]
criterion = { version = "0.4.0", features = [ "async_tokio", "html_reports" ] }
anyhow = "1.0.66"
ntest = "0.9"

[[bench]]
name = "scaled_sim_benchmark"
harness = false
[[bench]]
name = "benchmarks"
harness = false<|MERGE_RESOLUTION|>--- conflicted
+++ resolved
@@ -12,11 +12,8 @@
 tracing-subscriber = { version = "0.3.16", features = ["json"] }
 chrono = "0.4"
 clap = { version = "4.0.18", features = ["derive"] }
-<<<<<<< HEAD
+itertools = "0.8"
 console-subscriber = "*"
-=======
-itertools = "0.8"
->>>>>>> 8c081413
 
 [dev-dependencies]
 criterion = { version = "0.4.0", features = [ "async_tokio", "html_reports" ] }
