use elvis_core::{
    message::Message,
    network::Mac,
    protocol::Context,
    protocols::{
        ipv4::Ipv4Address,
        udp::Udp,
        user_process::{Application, ApplicationError, UserProcess},
        Ipv4,
    },
    session::SharedSession,
    Control, Id, Network, ProtocolMap, Shutdown,
};
use std::sync::{Arc, RwLock};
<<<<<<< HEAD
use tokio::sync::Barrier;

=======
use tokio::sync::{mpsc::Sender, Barrier};
>>>>>>> 8c081413
/// An application that forwards messages to `local_ip` to `remote_ip`.
pub struct Forward {
    /// The session on which we send any messages we receive
    outgoing: RwLock<Option<SharedSession>>,
    /// The IP address for incoming messages
    local_ip: Ipv4Address,
    /// The IP address for outgoing messages
    remote_ip: Ipv4Address,
    /// The port number for incoming messages
    local_port: u16,
    /// The port number for outgoing messages
    remote_port: u16,
    destination_mac: Option<Mac>,
}

impl Forward {
    /// Creates a new forwarding application.
    pub fn new(
        local_ip: Ipv4Address,
        remote_ip: Ipv4Address,
        local_port: u16,
        remote_port: u16,
        destination_mac: Option<Mac>,
    ) -> Self {
        Self {
            outgoing: Default::default(),
            local_ip,
            remote_ip,
            local_port,
            remote_port,
            destination_mac,
        }
    }

    /// Creates a new forwarding application behind a shared handle.
    pub fn shared(self) -> Arc<UserProcess<Self>> {
        UserProcess::new(self).shared()
    }
}

impl Application for Forward {
    const ID: Id = Id::from_string("Forward");

    fn start(
<<<<<<< HEAD
        self: Arc<Self>,
        _shutdown: Shutdown,
=======
        &self,
        _shutdown: Sender<()>,
>>>>>>> 8c081413
        initialized: Arc<Barrier>,
        protocols: ProtocolMap,
    ) -> Result<(), ApplicationError> {
        let mut participants = Control::new();
        Ipv4::set_local_address(self.local_ip, &mut participants);
        Ipv4::set_remote_address(self.remote_ip, &mut participants);
        Udp::set_local_port(self.local_port, &mut participants);
        Udp::set_remote_port(self.remote_port, &mut participants);

        let udp = protocols.protocol(Udp::ID).expect("No such protocol");
        *self.outgoing.write().unwrap() = Some(udp.clone().open(
            Self::ID,
            // TODO(hardint): Can these clones be cheaper?
            participants.clone(),
            protocols.clone(),
        )?);
        udp.listen(Self::ID, participants, protocols)?;
        tokio::spawn(async move {
            initialized.wait().await;
        });

        Ok(())
    }

    fn receive(&self, message: Message, mut context: Context) -> Result<(), ApplicationError> {
        if let Some(destination_mac) = self.destination_mac {
            Network::set_destination(destination_mac, &mut context.control);
        }
        self.outgoing
            .read()
            .unwrap()
            .as_ref()
            .unwrap()
            .clone()
            .send(message, context)?;
        Ok(())
    }
}<|MERGE_RESOLUTION|>--- conflicted
+++ resolved
@@ -12,12 +12,7 @@
     Control, Id, Network, ProtocolMap, Shutdown,
 };
 use std::sync::{Arc, RwLock};
-<<<<<<< HEAD
 use tokio::sync::Barrier;
-
-=======
-use tokio::sync::{mpsc::Sender, Barrier};
->>>>>>> 8c081413
 /// An application that forwards messages to `local_ip` to `remote_ip`.
 pub struct Forward {
     /// The session on which we send any messages we receive
@@ -62,13 +57,8 @@
     const ID: Id = Id::from_string("Forward");
 
     fn start(
-<<<<<<< HEAD
-        self: Arc<Self>,
+        &self,
         _shutdown: Shutdown,
-=======
-        &self,
-        _shutdown: Sender<()>,
->>>>>>> 8c081413
         initialized: Arc<Barrier>,
         protocols: ProtocolMap,
     ) -> Result<(), ApplicationError> {
