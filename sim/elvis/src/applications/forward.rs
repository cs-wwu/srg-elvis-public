use elvis_core::{
    message::Message,
    network::Mac,
    protocol::Context,
    protocols::{
        ipv4::Ipv4Address,
        udp::Udp,
        user_process::{Application, ApplicationError, UserProcess},
        Ipv4,
    },
    session::SharedSession,
<<<<<<< HEAD
    Control, Id, Network,
=======
    Control, ProtocolMap,
>>>>>>> 7c69ae89
};
use std::sync::{Arc, RwLock};
use tokio::sync::{mpsc::Sender, Barrier};
/// An application that forwards messages to `local_ip` to `remote_ip`.
#[derive(Clone)]
pub struct Forward {
    /// The session on which we send any messages we receive
    outgoing: Arc<RwLock<Option<SharedSession>>>,
    /// The IP address for incoming messages
    local_ip: Ipv4Address,
    /// The IP address for outgoing messages
    remote_ip: Ipv4Address,
    /// The port number for incoming messages
    local_port: u16,
    /// The port number for outgoing messages
    remote_port: u16,
    destination_mac: Option<Mac>,
}

impl Forward {
    /// Creates a new forwarding application.
    pub fn new(
        local_ip: Ipv4Address,
        remote_ip: Ipv4Address,
        local_port: u16,
        remote_port: u16,
        destination_mac: Option<Mac>,
    ) -> Self {
        Self {
            outgoing: Default::default(),
            local_ip,
            remote_ip,
            local_port,
            remote_port,
            destination_mac,
        }
    }

    /// Creates a new forwarding application behind a shared handle.
    pub fn new_shared(
        local_ip: Ipv4Address,
        remote_ip: Ipv4Address,
        local_port: u16,
        remote_port: u16,
        destination_mac: Option<Mac>,
    ) -> Arc<UserProcess<Self>> {
        UserProcess::new_shared(Self::new(
            local_ip,
            remote_ip,
            local_port,
            remote_port,
            destination_mac,
        ))
    }
}

impl Application for Forward {
    const ID: Id = Id::from_string("Forward");

    fn start(
        self: Arc<Self>,
        _shutdown: Sender<()>,
        initialized: Arc<Barrier>,
        protocols: ProtocolMap,
    ) -> Result<(), ApplicationError> {
        let mut participants = Control::new();
        Ipv4::set_local_address(self.local_ip, &mut participants);
        Ipv4::set_remote_address(self.remote_ip, &mut participants);
        Udp::set_local_port(self.local_port, &mut participants);
        Udp::set_remote_port(self.remote_port, &mut participants);

<<<<<<< HEAD
        let udp = context.protocol(Udp::ID).expect("No such protocol");
        *self.outgoing.write().unwrap() = Some(udp.clone().open(
=======
        let udp = protocols.protocol(Udp::ID).expect("No such protocol");
        *self.outgoing.lock().unwrap() = Some(udp.clone().open(
>>>>>>> 7c69ae89
            Self::ID,
            // TODO(hardint): Can these clones be cheaper?
            participants.clone(),
            protocols.clone(),
        )?);
        udp.listen(Self::ID, participants, protocols)?;
        tokio::spawn(async move {
            initialized.wait().await;
        });
        Ok(())
    }

    fn receive(
        self: Arc<Self>,
        message: Message,
        mut context: Context,
    ) -> Result<(), ApplicationError> {
        if let Some(destination_mac) = self.destination_mac {
            Network::set_destination(destination_mac, &mut context.control);
        }
        self.outgoing
            .clone()
            .read()
            .unwrap()
            .as_ref()
            .unwrap()
            .clone()
            .send(message, context)?;
        Ok(())
    }
}<|MERGE_RESOLUTION|>--- conflicted
+++ resolved
@@ -9,11 +9,7 @@
         Ipv4,
     },
     session::SharedSession,
-<<<<<<< HEAD
-    Control, Id, Network,
-=======
-    Control, ProtocolMap,
->>>>>>> 7c69ae89
+    Control, Id, Network, ProtocolMap,
 };
 use std::sync::{Arc, RwLock};
 use tokio::sync::{mpsc::Sender, Barrier};
@@ -85,13 +81,8 @@
         Udp::set_local_port(self.local_port, &mut participants);
         Udp::set_remote_port(self.remote_port, &mut participants);
 
-<<<<<<< HEAD
-        let udp = context.protocol(Udp::ID).expect("No such protocol");
+        let udp = protocols.protocol(Udp::ID).expect("No such protocol");
         *self.outgoing.write().unwrap() = Some(udp.clone().open(
-=======
-        let udp = protocols.protocol(Udp::ID).expect("No such protocol");
-        *self.outgoing.lock().unwrap() = Some(udp.clone().open(
->>>>>>> 7c69ae89
             Self::ID,
             // TODO(hardint): Can these clones be cheaper?
             participants.clone(),
