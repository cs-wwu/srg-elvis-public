use elvis_core::{
    machine::ProtocolMap,
    message::Message,
    protocols::{
        ipv4::Ipv4Address,
<<<<<<< HEAD
        sockets::{
            socket::{ProtocolFamily, SocketType},
            Sockets,
        },
        user_process::{Application, ApplicationError, UserProcess},
        utility::Endpoint,
=======
        sockets::socket::{ProtocolFamily, SocketAddress, SocketType},
        user_process::{Application, ApplicationError, UserProcess},
        Sockets,
>>>>>>> d420c6de
    },
    Control, Session, Shutdown,
};
use std::{any::TypeId, sync::Arc};
use tokio::sync::Barrier;

pub struct SocketClient {
    /// Numerical ID
    client_id: u16,
    /// The IP address to send to
    remote_ip: Ipv4Address,
    /// The port to send to
    remote_port: u16,
}

impl SocketClient {
    pub fn new(client_id: u16, remote_ip: Ipv4Address, remote_port: u16) -> Self {
        Self {
            client_id,
            remote_ip,
            remote_port,
        }
    }

    pub fn process(self) -> UserProcess<Self> {
        UserProcess::new(self)
    }
}

impl Application for SocketClient {
    fn start(
        &self,
        _shutdown: Shutdown,
        initialized: Arc<Barrier>,
        protocols: ProtocolMap,
    ) -> Result<(), ApplicationError> {
        // Take ownership of struct fields so they can be accessed within the
        // tokio thread
        let sockets = protocols
            .protocol::<Sockets>()
            .ok_or(ApplicationError::MissingProtocol(TypeId::of::<Sockets>()))?;
        let remote_ip = self.remote_ip;
        let remote_port = self.remote_port;
        let client_id = self.client_id;

        tokio::spawn(async move {
            // Create a new IPv4 Datagram Socket
            let socket = sockets
                .new_socket(ProtocolFamily::INET, SocketType::Stream, protocols)
                .await
                .unwrap();

            // Wait on initialization before sending any message across the network
            initialized.wait().await;

            // "Connect" the socket to a remote address
            let remote_sock_addr = Endpoint::new(remote_ip, remote_port);
            println!("CLIENT {}: Attempting to connect...", client_id);
            socket.connect(remote_sock_addr).await.unwrap();
            println!("CLIENT {}: Connected", client_id);

            // Send a message
            let req = "Ground Control to Major Tom";
            println!("CLIENT {}: Sending Request: {:?}", client_id, req);
            socket.send(req).unwrap();

            // Receive a message
            // println!("CLIENT {}: Waiting for response...", client_id);
            let resp = socket.recv(32).await.unwrap();
            println!(
                "CLIENT {}: Response Received: {:?}",
                client_id,
                String::from_utf8(resp).unwrap()
            );

            // Send a message
            println!("CLIENT {}: Sending Ackowledgement", client_id);
            socket.send("Ackowledged").unwrap();
        });
        Ok(())
    }

    fn receive(
        &self,
        _message: Message,
        _caller: Arc<dyn Session>,
        _control: Control,
        _protocols: ProtocolMap,
    ) -> Result<(), ApplicationError> {
        Ok(())
    }
}<|MERGE_RESOLUTION|>--- conflicted
+++ resolved
@@ -3,18 +3,9 @@
     message::Message,
     protocols::{
         ipv4::Ipv4Address,
-<<<<<<< HEAD
-        sockets::{
-            socket::{ProtocolFamily, SocketType},
-            Sockets,
-        },
+        sockets::socket::{ProtocolFamily, SocketType},
         user_process::{Application, ApplicationError, UserProcess},
-        utility::Endpoint,
-=======
-        sockets::socket::{ProtocolFamily, SocketAddress, SocketType},
-        user_process::{Application, ApplicationError, UserProcess},
-        Sockets,
->>>>>>> d420c6de
+        Endpoint, Sockets,
     },
     Control, Session, Shutdown,
 };
@@ -63,7 +54,7 @@
         tokio::spawn(async move {
             // Create a new IPv4 Datagram Socket
             let socket = sockets
-                .new_socket(ProtocolFamily::INET, SocketType::Stream, protocols)
+                .new_socket(ProtocolFamily::INET, SocketType::Datagram, protocols)
                 .await
                 .unwrap();
 
