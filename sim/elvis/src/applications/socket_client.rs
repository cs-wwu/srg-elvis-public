use elvis_core::{
    machine::ProtocolMap,
    message::Message,
    protocols::{
        ipv4::Ipv4Address,
        socket_api::socket::{ProtocolFamily, SocketType},
        user_process::{Application, ApplicationError, UserProcess},
        Endpoint, SocketAPI,
    },
    Control, Session, Shutdown,
};
use std::{any::TypeId, sync::Arc};
use tokio::sync::Barrier;

pub struct SocketClient {
    /// Numerical ID
    client_id: u16,
    /// The IP address to send to
    remote_ip: Ipv4Address,
    /// The port to send to
    remote_port: u16,
    /// Whether to use UDP or TCP
    transport: SocketType,
}

impl SocketClient {
    pub fn new(
        client_id: u16,
        remote_ip: Ipv4Address,
        remote_port: u16,
        transport: SocketType,
    ) -> Self {
        Self {
            client_id,
            remote_ip,
            remote_port,
            transport,
        }
    }

    pub fn process(self) -> UserProcess<Self> {
        UserProcess::new(self)
    }
}

#[async_trait::async_trait]
impl Application for SocketClient {
    async fn start(
        &self,
        _shutdown: Shutdown,
        initialized: Arc<Barrier>,
        protocols: ProtocolMap,
    ) -> Result<(), ApplicationError> {
        drop(_shutdown);

        // Take ownership of struct fields so they can be accessed within the
        // tokio thread
        let sockets = protocols
            .protocol::<SocketAPI>()
            .ok_or(ApplicationError::MissingProtocol(TypeId::of::<SocketAPI>()))?;
        let remote_ip = self.remote_ip;
        let remote_port = self.remote_port;
        let client_id = self.client_id;
        let transport = self.transport;

<<<<<<< HEAD
        tokio::spawn(async move {
            // Create a new IPv4 Datagram Socket
            let socket = sockets
                .new_socket(ProtocolFamily::INET, transport, protocols)
                .await
                .unwrap();
=======
        let socket = sockets
            .new_socket(ProtocolFamily::INET, SocketType::Datagram, protocols)
            .await
            .unwrap();
>>>>>>> fab86f3b

        // Wait on initialization before sending any message across the network
        initialized.wait().await;

<<<<<<< HEAD
            // "Connect" the socket to a remote address
            let remote_sock_addr = Endpoint::new(remote_ip, remote_port);
            println!("CLIENT {}: Attempting to connect...", client_id);
            socket.connect(remote_sock_addr).await.unwrap();
            println!("CLIENT {}: Connected", client_id);
=======
        // "Connect" the socket to a remote address
        let remote_sock_addr = SocketAddress::new_v4(remote_ip, remote_port);
        socket.connect(remote_sock_addr).await.unwrap();
>>>>>>> fab86f3b

        // Send a message
        let req = "Ground Control to Major Tom";
        println!("CLIENT {}: Sending Request: {:?}", client_id, req);
        socket.send(req).unwrap();

<<<<<<< HEAD
            // Receive a message
            // println!("CLIENT {}: Waiting for response...", client_id);
            let resp = socket.recv(32).await.unwrap();
            println!(
                "CLIENT {}: Response Received: {:?}",
                client_id,
                String::from_utf8(resp).unwrap()
            );
=======
        // Receive a message
        let resp = socket.recv(32).await.unwrap();
        println!(
            "CLIENT {}: Response Received: {:?}",
            client_id,
            String::from_utf8(resp).unwrap()
        );
>>>>>>> fab86f3b

        // Send a message
        println!("CLIENT {}: Sending Ackowledgement", client_id);
        socket.send("Ackowledged").unwrap();
        Ok(())
    }

    fn receive(
        &self,
        _message: Message,
        _caller: Arc<dyn Session>,
        _control: Control,
        _protocols: ProtocolMap,
    ) -> Result<(), ApplicationError> {
        Ok(())
    }
}<|MERGE_RESOLUTION|>--- conflicted
+++ resolved
@@ -63,50 +63,25 @@
         let client_id = self.client_id;
         let transport = self.transport;
 
-<<<<<<< HEAD
-        tokio::spawn(async move {
-            // Create a new IPv4 Datagram Socket
-            let socket = sockets
-                .new_socket(ProtocolFamily::INET, transport, protocols)
-                .await
-                .unwrap();
-=======
         let socket = sockets
-            .new_socket(ProtocolFamily::INET, SocketType::Datagram, protocols)
+            .new_socket(ProtocolFamily::INET, transport, protocols)
             .await
             .unwrap();
->>>>>>> fab86f3b
 
         // Wait on initialization before sending any message across the network
         initialized.wait().await;
 
-<<<<<<< HEAD
-            // "Connect" the socket to a remote address
-            let remote_sock_addr = Endpoint::new(remote_ip, remote_port);
-            println!("CLIENT {}: Attempting to connect...", client_id);
-            socket.connect(remote_sock_addr).await.unwrap();
-            println!("CLIENT {}: Connected", client_id);
-=======
         // "Connect" the socket to a remote address
-        let remote_sock_addr = SocketAddress::new_v4(remote_ip, remote_port);
+        let remote_sock_addr = Endpoint::new(remote_ip, remote_port);
+        println!("CLIENT {}: Attempting to connect...", client_id);
         socket.connect(remote_sock_addr).await.unwrap();
->>>>>>> fab86f3b
+        println!("CLIENT {}: Connected", client_id);
 
         // Send a message
         let req = "Ground Control to Major Tom";
         println!("CLIENT {}: Sending Request: {:?}", client_id, req);
         socket.send(req).unwrap();
 
-<<<<<<< HEAD
-            // Receive a message
-            // println!("CLIENT {}: Waiting for response...", client_id);
-            let resp = socket.recv(32).await.unwrap();
-            println!(
-                "CLIENT {}: Response Received: {:?}",
-                client_id,
-                String::from_utf8(resp).unwrap()
-            );
-=======
         // Receive a message
         let resp = socket.recv(32).await.unwrap();
         println!(
@@ -114,7 +89,6 @@
             client_id,
             String::from_utf8(resp).unwrap()
         );
->>>>>>> fab86f3b
 
         // Send a message
         println!("CLIENT {}: Sending Ackowledgement", client_id);
