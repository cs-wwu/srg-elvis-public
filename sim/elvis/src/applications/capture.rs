--- conflicted
+++ resolved
@@ -6,11 +6,7 @@
         user_process::{Application, ApplicationError, UserProcess},
         Ipv4, Udp,
     },
-<<<<<<< HEAD
-    Control, ProtocolMap,
-=======
-    Control, Id,
->>>>>>> 87abadbd
+    Control, Id, ProtocolMap,
 };
 use std::sync::{Arc, RwLock};
 use tokio::sync::{mpsc::Sender, Barrier};
