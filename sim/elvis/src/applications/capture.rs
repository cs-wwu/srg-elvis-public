use elvis_core::{
    machine::ProtocolMap,
    message::Message,
    protocol::{DemuxError, StartError},
    protocols::{ipv4::Ipv4Address, Endpoint, Tcp, Udp},
    shutdown::ExitStatus,
    Control, Protocol, Session, Shutdown, Transport,
};
use std::sync::{Arc, RwLock};
use tokio::sync::Barrier;

/// An application that stores the first message it receives and then exits the
/// simulation.
#[derive(Debug)]
pub struct Capture {
    /// The message that was received, if any
    message: RwLock<Option<Message>>,
    /// The channel we send on to shut down the simulation
    shutdown: RwLock<Option<Shutdown>>,
    endpoint: Endpoint,
    /// The number of messages it will receive before stopping
    message_count: u32,
    /// The number of messages currently recieved
    cur_count: RwLock<u32>,
    /// The transport protocol to use
    transport: Transport,
    exit_status: Option<Arc<RwLock<u32>>>,
    /// Increment the status reference instead of shutting down the sim
    status_increment: Option<u32>,
}

impl Capture {
    /// Creates a new capture.
    pub fn new(endpoint: Endpoint, message_count: u32) -> Self {
        Self {
            message: Default::default(),
            shutdown: Default::default(),
            endpoint,
            message_count,
            cur_count: RwLock::new(0),
            transport: Transport::Udp,
            exit_status: None,
            status_increment: None,
        }
    }

    /// Gets the message that was received.
    pub fn message(&self) -> Option<Message> {
        self.message.read().unwrap().clone()
    }

    /// Set the transport protocol to use
    pub fn transport(mut self, transport: Transport) -> Self {
        self.transport = transport;
        self
    }

    /// Set the exit status for capture to return with on shutdown
    pub fn exit_status(mut self, status: u32) -> Self {
        self.exit_status = Some(Arc::new(RwLock::new(status)));
        self
    }

    /// Instead of exiting with a specific status after capturing a message, increment the status pointer by a certain amount
    pub fn with_atomic_status(mut self, status: Arc<RwLock<u32>>, increment: u32) -> Self {
        self.exit_status = Some(status);
        self.status_increment = Some(increment);
        self
    }
}

#[async_trait::async_trait]
impl Protocol for Capture {
    async fn start(
        &self,
        shutdown: Shutdown,
        initialized: Arc<Barrier>,
        protocols: ProtocolMap,
    ) -> Result<(), StartError> {
        let broadcast_endpoint = Endpoint::new(Ipv4Address::SUBNET, self.endpoint.port);

        match self.transport {
            Transport::Tcp => {
                protocols
                    .protocol::<Tcp>()
                    .unwrap()
                    .listen(self.id(), self.endpoint, protocols)
                    .unwrap();
            }
            Transport::Udp => {
                protocols
                    .protocol::<Udp>()
                    .unwrap()
                    .listen(self.id(), self.endpoint, protocols.clone())
                    .unwrap();

                // listen on broadcast
                protocols
                    .protocol::<Udp>()
                    .unwrap()
                    .listen(self.id(), broadcast_endpoint, protocols)
                    .unwrap();
            }
        }
        *self.shutdown.write().unwrap() = Some(shutdown);
        initialized.wait().await;
        Ok(())
    }

    fn demux(
        &self,
        message: Message,
        _caller: Arc<dyn Session>,
        _control: Control,
        _protocols: ProtocolMap,
    ) -> Result<(), DemuxError> {
        *self.message.write().unwrap() = Some(message);
        *self.cur_count.write().unwrap() += 1;
<<<<<<< HEAD
        print!("Capture recieve message\n");
        if *self.cur_count.read().unwrap() >= self.message_count {
            if let Some(shutdown) = self.shutdown.write().unwrap().take() {
                print!("Capture shutdown\n");
                if let Some(status) = self.exit_status {
                    shutdown.shut_down_with_status(ExitStatus::Status(status));
=======
        
        println!("Recieved message");

        if *self.cur_count.read().unwrap() >= self.message_count {
            if let Some(shutdown) = self.shutdown.write().unwrap().take() {
                if let Some(status_inc) = self.status_increment {
                    let mut status_ref = self
                        .exit_status
                        .as_ref()
                        .expect("If self.status_increment is Some, exit_status should also be Some")
                        .write()
                        .unwrap();
                    println!("incrementing status ref");
                    *status_ref += status_inc;
>>>>>>> cd43e324
                } else {
                    // Shutdown the simulation
                    if let Some(status) = self.exit_status.clone() {
                        shutdown.shut_down_with_status(ExitStatus::Status(*status.read().unwrap()));
                    } else {
                        shutdown.shut_down();
                    }
                }
            }
        }
        Ok(())
    }
}<|MERGE_RESOLUTION|>--- conflicted
+++ resolved
@@ -24,9 +24,7 @@
     cur_count: RwLock<u32>,
     /// The transport protocol to use
     transport: Transport,
-    exit_status: Option<Arc<RwLock<u32>>>,
-    /// Increment the status reference instead of shutting down the sim
-    status_increment: Option<u32>,
+    exit_status: Option<u32>,
 }
 
 impl Capture {
@@ -40,7 +38,6 @@
             cur_count: RwLock::new(0),
             transport: Transport::Udp,
             exit_status: None,
-            status_increment: None,
         }
     }
 
@@ -57,14 +54,7 @@
 
     /// Set the exit status for capture to return with on shutdown
     pub fn exit_status(mut self, status: u32) -> Self {
-        self.exit_status = Some(Arc::new(RwLock::new(status)));
-        self
-    }
-
-    /// Instead of exiting with a specific status after capturing a message, increment the status pointer by a certain amount
-    pub fn with_atomic_status(mut self, status: Arc<RwLock<u32>>, increment: u32) -> Self {
         self.exit_status = Some(status);
-        self.status_increment = Some(increment);
         self
     }
 }
@@ -116,36 +106,13 @@
     ) -> Result<(), DemuxError> {
         *self.message.write().unwrap() = Some(message);
         *self.cur_count.write().unwrap() += 1;
-<<<<<<< HEAD
-        print!("Capture recieve message\n");
-        if *self.cur_count.read().unwrap() >= self.message_count {
-            if let Some(shutdown) = self.shutdown.write().unwrap().take() {
-                print!("Capture shutdown\n");
-                if let Some(status) = self.exit_status {
-                    shutdown.shut_down_with_status(ExitStatus::Status(status));
-=======
-        
-        println!("Recieved message");
 
         if *self.cur_count.read().unwrap() >= self.message_count {
             if let Some(shutdown) = self.shutdown.write().unwrap().take() {
-                if let Some(status_inc) = self.status_increment {
-                    let mut status_ref = self
-                        .exit_status
-                        .as_ref()
-                        .expect("If self.status_increment is Some, exit_status should also be Some")
-                        .write()
-                        .unwrap();
-                    println!("incrementing status ref");
-                    *status_ref += status_inc;
->>>>>>> cd43e324
+                if let Some(status) = self.exit_status {
+                    shutdown.shut_down_with_status(ExitStatus::Status(status));
                 } else {
-                    // Shutdown the simulation
-                    if let Some(status) = self.exit_status.clone() {
-                        shutdown.shut_down_with_status(ExitStatus::Status(*status.read().unwrap()));
-                    } else {
-                        shutdown.shut_down();
-                    }
+                    shutdown.shut_down();
                 }
             }
         }
