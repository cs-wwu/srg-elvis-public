--- conflicted
+++ resolved
@@ -92,18 +92,11 @@
 
     fn receive(&self, message: Message, _context: Context) -> Result<(), ApplicationError> {
         *self.message.write().unwrap() = Some(message);
-<<<<<<< HEAD
-        if let Some(shutdown) = self.shutdown.write().unwrap().take() {
-            shutdown.shut_down();
-=======
         *self.cur_count.write().unwrap() += 1;
         if *self.cur_count.read().unwrap() >= self.message_count {
             if let Some(shutdown) = self.shutdown.write().unwrap().take() {
-                tokio::spawn(async move {
-                    shutdown.send(()).await.unwrap();
-                });
+                shutdown.shut_down();
             }
->>>>>>> 8c081413
         }
         Ok(())
     }
