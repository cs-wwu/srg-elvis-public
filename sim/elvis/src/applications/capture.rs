use elvis_core::{
    message::Message,
    protocol::Context,
    protocols::{
        ipv4::Ipv4Address,
        user_process::{Application, ApplicationError, UserProcess},
        Ipv4, Tcp, Udp,
    },
    Control, Id, ProtocolMap, Shutdown,
};
use std::sync::{Arc, RwLock};
use tokio::sync::Barrier;

use super::Transport;

/// An application that stores the first message it receives and then exits the
/// simulation.
#[derive(Debug)]
pub struct Capture {
    /// The message that was received, if any
    message: RwLock<Option<Message>>,
    /// The channel we send on to shut down the simulation
    shutdown: RwLock<Option<Shutdown>>,
    /// The address we listen for a message on
    ip_address: Ipv4Address,
    /// The port we listen for a message on
    port: u16,
    /// The number of messages it will receive before stopping
    message_count: u32,
    /// The number of messages currently recieved
    cur_count: RwLock<u32>,
    /// The transport protocol to use
    transport: Transport,
}

impl Capture {
    /// Creates a new capture.
    pub fn new(ip_address: Ipv4Address, port: u16, message_count: u32) -> Self {
        Self {
            message: Default::default(),
            shutdown: Default::default(),
            ip_address,
            port,
            message_count,
            cur_count: RwLock::new(0),
            transport: Transport::Udp,
        }
    }

    /// Creates a new capture behind a shared handle.
    pub fn shared(self) -> Arc<UserProcess<Self>> {
        UserProcess::new(self).shared()
    }

    /// Gets the message that was received.
    pub fn message(&self) -> Option<Message> {
        self.message.read().unwrap().clone()
    }

    /// Set the transport protocol to use
    pub fn transport(mut self, transport: Transport) -> Self {
        self.transport = transport;
        self
    }
}

impl Application for Capture {
    const ID: Id = Id::from_string("Capture");

    fn start(
<<<<<<< HEAD
        self: Arc<Self>,
        shutdown: Shutdown,
=======
        &self,
        shutdown: Sender<()>,
>>>>>>> 8c081413
        initialized: Arc<Barrier>,
        protocols: ProtocolMap,
    ) -> Result<(), ApplicationError> {
        *self.shutdown.write().unwrap() = Some(shutdown);
        let mut participants = Control::new();
        Ipv4::set_local_address(self.ip_address, &mut participants);
        match self.transport {
            Transport::Udp => Udp::set_local_port(self.port, &mut participants),
            Transport::Tcp => Tcp::set_local_port(self.port, &mut participants),
        }
        protocols
            .protocol(self.transport.id())
            .expect("No such protocol")
            .listen(Self::ID, participants, protocols)?;
        tokio::spawn(async move {
            initialized.wait().await;
        });
        Ok(())
    }

    fn receive(&self, message: Message, _context: Context) -> Result<(), ApplicationError> {
        *self.message.write().unwrap() = Some(message);
<<<<<<< HEAD
        if let Some(shutdown) = self.shutdown.write().unwrap().take() {
            shutdown.shut_down();
=======
        *self.cur_count.write().unwrap() += 1;
        if *self.cur_count.read().unwrap() >= self.message_count {
            if let Some(shutdown) = self.shutdown.write().unwrap().take() {
                tokio::spawn(async move {
                    shutdown.send(()).await.unwrap();
                });
            }
>>>>>>> 8c081413
        }
        Ok(())
    }
}<|MERGE_RESOLUTION|>--- conflicted
+++ resolved
@@ -10,8 +10,6 @@
 };
 use std::sync::{Arc, RwLock};
 use tokio::sync::Barrier;
-
-use super::Transport;
 
 /// An application that stores the first message it receives and then exits the
 /// simulation.
@@ -68,13 +66,8 @@
     const ID: Id = Id::from_string("Capture");
 
     fn start(
-<<<<<<< HEAD
         self: Arc<Self>,
         shutdown: Shutdown,
-=======
-        &self,
-        shutdown: Sender<()>,
->>>>>>> 8c081413
         initialized: Arc<Barrier>,
         protocols: ProtocolMap,
     ) -> Result<(), ApplicationError> {
@@ -97,10 +90,6 @@
 
     fn receive(&self, message: Message, _context: Context) -> Result<(), ApplicationError> {
         *self.message.write().unwrap() = Some(message);
-<<<<<<< HEAD
-        if let Some(shutdown) = self.shutdown.write().unwrap().take() {
-            shutdown.shut_down();
-=======
         *self.cur_count.write().unwrap() += 1;
         if *self.cur_count.read().unwrap() >= self.message_count {
             if let Some(shutdown) = self.shutdown.write().unwrap().take() {
@@ -108,7 +97,6 @@
                     shutdown.send(()).await.unwrap();
                 });
             }
->>>>>>> 8c081413
         }
         Ok(())
     }
