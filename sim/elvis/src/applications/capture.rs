--- conflicted
+++ resolved
@@ -4,7 +4,7 @@
     protocols::{
         ipv4::Ipv4Address,
         user_process::{Application, ApplicationError, UserProcess},
-        Ipv4, Tcp,
+        Ipv4, Udp,
     },
     Control, ProtocolMap,
 };
@@ -59,15 +59,9 @@
         *self.shutdown.lock().unwrap() = Some(shutdown);
         let mut participants = Control::new();
         Ipv4::set_local_address(self.ip_address, &mut participants);
-<<<<<<< HEAD
-        Tcp::set_local_port(self.port, &mut participants);
-        context
-            .protocol(Tcp::ID)
-=======
         Udp::set_local_port(self.port, &mut participants);
         protocols
             .protocol(Udp::ID)
->>>>>>> 94729213
             .expect("No such protocol")
             .listen(Self::ID, participants, protocols)?;
         tokio::spawn(async move {
