use elvis_core::{
    message::Message,
    protocol::Context,
    protocols::{
        ipv4::Ipv4Address,
        udp::Udp,
        user_process::{Application, ApplicationError, UserProcess},
        Ipv4, Tcp,
    },
    Control, Id, ProtocolMap, Shutdown,
};
use std::sync::{Arc, RwLock};
use tokio::sync::Barrier;

use super::Transport;

/// An application that sends a single message over the network.
pub struct SendMessage {
    /// The body of the message to send
    messages: RwLock<Vec<Message>>,
    /// The IP address to send to
    remote_ip: Ipv4Address,
    /// The port to send on
    remote_port: u16,
<<<<<<< HEAD
    /// The machine that will receive the message
    remote_mac: Option<Mac>,
    /// The number of copies of the message to send
    count: u32,
=======
>>>>>>> d20d684a
    /// The protocol to use in delivering the message
    transport: Transport,
}

impl SendMessage {
    /// Creates a new send message application.
    pub fn new(messages: Vec<Message>, remote_ip: Ipv4Address, remote_port: u16) -> Self {
        Self {
            messages: RwLock::new(messages),
            remote_ip,
            remote_port,
            transport: Transport::Udp,
        }
    }

    /// Wrap the SendMessage in a user process
    pub fn shared(self) -> Arc<UserProcess<Self>> {
        UserProcess::new(self).shared()
    }

<<<<<<< HEAD
    /// Set the MAC address of the machine to send to
    pub fn remote_mac(mut self, mac: Mac) -> Self {
        self.remote_mac = Some(mac);
        self
    }

    /// The number of copies of the message to send
    pub fn count(mut self, count: u32) -> Self {
        self.count = count;
        self
    }

=======
>>>>>>> d20d684a
    /// The protocol to use in delivering the message
    pub fn transport(mut self, transport: Transport) -> Self {
        self.transport = transport;
        self
    }
}

impl Application for SendMessage {
    const ID: Id = Id::from_string("Send Message");

    fn start(
        &self,
        _shutdown: Shutdown,
        initialized: Arc<Barrier>,
        protocols: ProtocolMap,
    ) -> Result<(), ApplicationError> {
        let mut participants = Control::new();
        Ipv4::set_local_address(Ipv4Address::LOCALHOST, &mut participants);
        Ipv4::set_remote_address(self.remote_ip, &mut participants);
        match self.transport {
            Transport::Udp => {
                Udp::set_local_port(0, &mut participants);
                Udp::set_remote_port(self.remote_port, &mut participants);
            }
            Transport::Tcp => {
                Tcp::set_local_port(0, &mut participants);
                Tcp::set_remote_port(self.remote_port, &mut participants);
            }
        }
        let protocol = protocols
            .protocol(self.transport.id())
            .expect("No such protocol");
        let session = protocol.open(Self::ID, participants, protocols.clone())?;
        let context = Context::new(protocols);
        let messages = std::mem::take(&mut *self.messages.write().unwrap());
        tokio::spawn(async move {
            initialized.wait().await;
            for message in messages {
                session
                    .send(message, context.clone())
                    .expect("SendMessage failed to send");
            }
        });
        Ok(())
    }

    fn receive(&self, _message: Message, _context: Context) -> Result<(), ApplicationError> {
        Ok(())
    }
}<|MERGE_RESOLUTION|>--- conflicted
+++ resolved
@@ -22,13 +22,6 @@
     remote_ip: Ipv4Address,
     /// The port to send on
     remote_port: u16,
-<<<<<<< HEAD
-    /// The machine that will receive the message
-    remote_mac: Option<Mac>,
-    /// The number of copies of the message to send
-    count: u32,
-=======
->>>>>>> d20d684a
     /// The protocol to use in delivering the message
     transport: Transport,
 }
@@ -49,21 +42,6 @@
         UserProcess::new(self).shared()
     }
 
-<<<<<<< HEAD
-    /// Set the MAC address of the machine to send to
-    pub fn remote_mac(mut self, mac: Mac) -> Self {
-        self.remote_mac = Some(mac);
-        self
-    }
-
-    /// The number of copies of the message to send
-    pub fn count(mut self, count: u32) -> Self {
-        self.count = count;
-        self
-    }
-
-=======
->>>>>>> d20d684a
     /// The protocol to use in delivering the message
     pub fn transport(mut self, transport: Transport) -> Self {
         self.transport = transport;
