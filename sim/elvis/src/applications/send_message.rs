--- conflicted
+++ resolved
@@ -72,13 +72,8 @@
     const ID: Id = Id::from_string("Send Message");
 
     fn start(
-<<<<<<< HEAD
-        self: Arc<Self>,
+        &self,
         _shutdown: Shutdown,
-=======
-        &self,
-        _shutdown: Sender<()>,
->>>>>>> 8c081413
         initialized: Arc<Barrier>,
         protocols: ProtocolMap,
     ) -> Result<(), ApplicationError> {
