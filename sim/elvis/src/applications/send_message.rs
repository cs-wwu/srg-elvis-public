--- conflicted
+++ resolved
@@ -78,11 +78,7 @@
         Udp::set_remote_port(self.port, &mut participants);
         let protocol = protocols.protocol(Udp::ID).expect("No such protocol");
         let session = protocol.open(Self::ID, participants, protocols.clone())?;
-<<<<<<< HEAD
-        let context = Context::new(protocols);
-=======
         let mut context = Context::new(protocols);
->>>>>>> 76bd3cb1
         tokio::spawn(async move {
             initialized.wait().await;
             if let Some(destination_mac) = self.destination_mac {
