use elvis_core::{
    message::Message,
    protocol::Context,
    protocols::{
        ipv4::Ipv4Address,
        user_process::{Application, ApplicationError, UserProcess},
        Ipv4, Udp,
    },
    Control, Id, ProtocolMap, Shutdown,
};
use std::{
    ops::Range,
    sync::{Arc, RwLock},
    time::{Duration, SystemTime},
};
use tokio::sync::Barrier;

/// An application that stores the first message it receives and then exits the
/// simulation.
#[derive(Debug)]
pub struct ThroughputTester {
    /// The channel we send on to shut down the simulation
    shutdown: RwLock<Option<Shutdown>>,
    /// The address we listen for a message on
    ip_address: Ipv4Address,
    /// The port we listen for a message on
    port: u16,
    message_count: u8,
    expected_delay: Range<Duration>,
    previous_receipt: Arc<RwLock<Option<SystemTime>>>,
    received: Arc<RwLock<u8>>,
}

impl ThroughputTester {
    /// Creates a new capture.
    pub fn new(
        ip_address: Ipv4Address,
        port: u16,
        message_count: u8,
        expected_delay: Range<Duration>,
    ) -> Self {
        Self {
            shutdown: Default::default(),
            ip_address,
            port,
            message_count,
            expected_delay,
            previous_receipt: Arc::new(RwLock::new(None)),
            received: Arc::new(RwLock::new(0)),
        }
    }

    /// Creates a new capture behind a shared handle.
    pub fn shared(self) -> Arc<UserProcess<Self>> {
        UserProcess::new(self).shared()
    }
}

impl Application for ThroughputTester {
    const ID: Id = Id::from_string("Capture");

    fn start(
<<<<<<< HEAD
        self: Arc<Self>,
        shutdown: Shutdown,
=======
        &self,
        shutdown: Sender<()>,
>>>>>>> 8c081413
        initialized: Arc<Barrier>,
        protocols: ProtocolMap,
    ) -> Result<(), ApplicationError> {
        *self.shutdown.write().unwrap() = Some(shutdown);
        let mut participants = Control::new();
        Ipv4::set_local_address(self.ip_address, &mut participants);
        Udp::set_local_port(self.port, &mut participants);
        protocols
            .protocol(Udp::ID)
            .expect("No such protocol")
            .listen(Self::ID, participants, protocols)?;
        tokio::spawn(async move {
            initialized.wait().await;
        });
        Ok(())
    }

    fn receive(&self, _message: Message, _context: Context) -> Result<(), ApplicationError> {
        let now = SystemTime::now();
        if let Some(previous) = self.previous_receipt.write().unwrap().replace(now) {
            let elapsed = now.duration_since(previous).unwrap();
            assert!(self.expected_delay.contains(&elapsed));
        }

        let received = {
            let mut received = self.received.write().unwrap();
            *received += 1;
            *received
        };

        if received >= self.message_count {
            if let Some(shutdown) = self.shutdown.write().unwrap().take() {
                shutdown.shut_down();
            }
        }
        Ok(())
    }
}<|MERGE_RESOLUTION|>--- conflicted
+++ resolved
@@ -60,13 +60,8 @@
     const ID: Id = Id::from_string("Capture");
 
     fn start(
-<<<<<<< HEAD
-        self: Arc<Self>,
+        &self,
         shutdown: Shutdown,
-=======
-        &self,
-        shutdown: Sender<()>,
->>>>>>> 8c081413
         initialized: Arc<Barrier>,
         protocols: ProtocolMap,
     ) -> Result<(), ApplicationError> {
