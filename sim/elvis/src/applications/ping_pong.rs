--- conflicted
+++ resolved
@@ -79,13 +79,8 @@
     const ID: Id = Id::from_string("PingPong");
 
     fn start(
-<<<<<<< HEAD
-        self: Arc<Self>,
+        &self,
         shutdown: Shutdown,
-=======
-        &self,
-        shutdown: Sender<()>,
->>>>>>> 8c081413
         initialized: Arc<Barrier>,
         protocols: ProtocolMap,
     ) -> Result<(), ApplicationError> {
