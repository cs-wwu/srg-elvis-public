use elvis_core::{
    message::Message,
    network::Mac,
    protocol::Context,
    protocols::{
        ipv4::Ipv4Address,
        user_process::{Application, ApplicationError, UserProcess},
        Ipv4, Udp,
    },
    session::SharedSession,
    Control, Id, Network, ProtocolMap,
};
use std::sync::{Arc, RwLock};
use tokio::sync::{mpsc::Sender, Barrier};

/// An application that sends a Time To Live (TTL) to
/// another machine from the first machine.
/// The second machine will then send the TTL back minus 1.
/// Once the TTL reaches 0 the program ends.
#[derive(Clone)]
pub struct PingPong {
    /// The channel we send on to shut down the simulation
    shutdown: Arc<RwLock<Option<Sender<()>>>>,
    /// The session we send messages on
    session: Arc<RwLock<Option<SharedSession>>>,
    is_initiator: bool,
    /// The address we listen for a message on
    local_ip_address: Ipv4Address,
    remote_ip_address: Ipv4Address,
    /// The port we listen for a message on
    local_port: u16,
    remote_port: u16,
    /// The mac address we are sending to (optional)
    destination_mac: Option<Mac>,
}

impl PingPong {
    /// Creates a new capture.
    pub fn new(
        is_initiator: bool,
        local_ip_address: Ipv4Address,
        remote_ip_address: Ipv4Address,
        local_port: u16,
        remote_port: u16,
        destination_mac: Option<Mac>,
    ) -> Self {
        Self {
            is_initiator,
            shutdown: Default::default(),
            session: Default::default(),
            local_ip_address,
            remote_ip_address,
            local_port,
            remote_port,
            destination_mac,
        }
    }

    /// Creates a new capture behind a shared handle.
<<<<<<< HEAD
    pub fn new_shared(
        is_initiator: bool,
        local_ip_address: Ipv4Address,
        remote_ip_address: Ipv4Address,
        local_port: u16,
        remote_port: u16,
        destination_mac: Option<Mac>,
    ) -> Arc<UserProcess<Self>> {
        UserProcess::new_shared(Self::new(
            is_initiator,
            local_ip_address,
            remote_ip_address,
            local_port,
            remote_port,
            destination_mac,
        ))
=======
    pub fn shared(self) -> Arc<UserProcess<Self>> {
        UserProcess::new(self).shared()
>>>>>>> 06977cea
    }
}

impl Application for PingPong {
    const ID: Id = Id::from_string("PingPong");

    fn start(
        &self,
        shutdown: Sender<()>,
        initialized: Arc<Barrier>,
        protocols: ProtocolMap,
    ) -> Result<(), ApplicationError> {
        *self.shutdown.write().unwrap() = Some(shutdown);

        let mut participants = Control::new();
        Ipv4::set_local_address(self.local_ip_address, &mut participants);
        Ipv4::set_remote_address(self.remote_ip_address, &mut participants);
        Udp::set_local_port(self.local_port, &mut participants);
        Udp::set_remote_port(self.remote_port, &mut participants);
        let protocol = protocols.protocol(Udp::ID).expect("No such protocol");
        let session = protocol.open(Self::ID, participants, protocols.clone())?;
        *self.session.write().unwrap() = Some(session.clone());

<<<<<<< HEAD
        let mut context = Context::new(protocols);
        tokio::spawn(async move {
            initialized.wait().await;
            if let Some(destination_mac) = self.destination_mac {
                Network::set_destination(destination_mac, &mut context.control);
            }
            if self.is_initiator {
                self.session
                    .clone()
                    .read()
                    .unwrap()
                    .as_ref()
                    .unwrap()
                    .clone()
=======
        let context = Context::new(protocols);
        let is_initiator = self.is_initiator;
        tokio::spawn(async move {
            initialized.wait().await;
            if is_initiator {
                session
>>>>>>> 06977cea
                    //Send the first "Ping" message with TTL of 255
                    .send(Message::new(vec![255]), context)
                    .unwrap();
            }
        });
        Ok(())
    }

    fn receive(&self, message: Message, context: Context) -> Result<(), ApplicationError> {
        let ttl = message.iter().next().expect("The message contained no TTL");

        if ttl % 2 == 0 {
            tracing::info!("Pong {}", ttl);
        } else {
            tracing::info!("Ping {}", ttl);
        }

        let ttl = ttl - 1;

        if ttl == 0 {
            tracing::info!("TTL has reach 0, PingPong has successfully completed");
            if let Some(shutdown) = self.shutdown.write().unwrap().take() {
                tokio::spawn(async move {
                    shutdown.send(()).await.unwrap();
                });
            }
        } else {
            self.session
                .clone()
                .read()
                .unwrap()
                .as_ref()
                .unwrap()
                .clone()
                .send(Message::new(vec![ttl]), context)?;
        }
        Ok(())
    }
}<|MERGE_RESOLUTION|>--- conflicted
+++ resolved
@@ -1,6 +1,5 @@
 use elvis_core::{
     message::Message,
-    network::Mac,
     protocol::Context,
     protocols::{
         ipv4::Ipv4Address,
@@ -8,7 +7,7 @@
         Ipv4, Udp,
     },
     session::SharedSession,
-    Control, Id, Network, ProtocolMap,
+    Control, Id, ProtocolMap,
 };
 use std::sync::{Arc, RwLock};
 use tokio::sync::{mpsc::Sender, Barrier};
@@ -17,12 +16,11 @@
 /// another machine from the first machine.
 /// The second machine will then send the TTL back minus 1.
 /// Once the TTL reaches 0 the program ends.
-#[derive(Clone)]
 pub struct PingPong {
     /// The channel we send on to shut down the simulation
-    shutdown: Arc<RwLock<Option<Sender<()>>>>,
+    shutdown: RwLock<Option<Sender<()>>>,
     /// The session we send messages on
-    session: Arc<RwLock<Option<SharedSession>>>,
+    session: RwLock<Option<SharedSession>>,
     is_initiator: bool,
     /// The address we listen for a message on
     local_ip_address: Ipv4Address,
@@ -30,8 +28,6 @@
     /// The port we listen for a message on
     local_port: u16,
     remote_port: u16,
-    /// The mac address we are sending to (optional)
-    destination_mac: Option<Mac>,
 }
 
 impl PingPong {
@@ -42,7 +38,6 @@
         remote_ip_address: Ipv4Address,
         local_port: u16,
         remote_port: u16,
-        destination_mac: Option<Mac>,
     ) -> Self {
         Self {
             is_initiator,
@@ -52,32 +47,12 @@
             remote_ip_address,
             local_port,
             remote_port,
-            destination_mac,
         }
     }
 
     /// Creates a new capture behind a shared handle.
-<<<<<<< HEAD
-    pub fn new_shared(
-        is_initiator: bool,
-        local_ip_address: Ipv4Address,
-        remote_ip_address: Ipv4Address,
-        local_port: u16,
-        remote_port: u16,
-        destination_mac: Option<Mac>,
-    ) -> Arc<UserProcess<Self>> {
-        UserProcess::new_shared(Self::new(
-            is_initiator,
-            local_ip_address,
-            remote_ip_address,
-            local_port,
-            remote_port,
-            destination_mac,
-        ))
-=======
     pub fn shared(self) -> Arc<UserProcess<Self>> {
         UserProcess::new(self).shared()
->>>>>>> 06977cea
     }
 }
 
@@ -101,29 +76,12 @@
         let session = protocol.open(Self::ID, participants, protocols.clone())?;
         *self.session.write().unwrap() = Some(session.clone());
 
-<<<<<<< HEAD
-        let mut context = Context::new(protocols);
-        tokio::spawn(async move {
-            initialized.wait().await;
-            if let Some(destination_mac) = self.destination_mac {
-                Network::set_destination(destination_mac, &mut context.control);
-            }
-            if self.is_initiator {
-                self.session
-                    .clone()
-                    .read()
-                    .unwrap()
-                    .as_ref()
-                    .unwrap()
-                    .clone()
-=======
         let context = Context::new(protocols);
         let is_initiator = self.is_initiator;
         tokio::spawn(async move {
             initialized.wait().await;
             if is_initiator {
                 session
->>>>>>> 06977cea
                     //Send the first "Ping" message with TTL of 255
                     .send(Message::new(vec![255]), context)
                     .unwrap();
@@ -152,7 +110,6 @@
             }
         } else {
             self.session
-                .clone()
                 .read()
                 .unwrap()
                 .as_ref()
