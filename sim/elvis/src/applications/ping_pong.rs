--- conflicted
+++ resolved
@@ -74,26 +74,14 @@
         Udp::set_remote_port(self.remote_port, &mut participants);
         let protocol = protocols.protocol(Udp::ID).expect("No such protocol");
         let session = protocol.open(Self::ID, participants, protocols.clone())?;
-        *self.session.write().unwrap() = Some(session);
+        *self.session.write().unwrap() = Some(session.clone());
 
         let context = Context::new(protocols);
-        let session = self.session.clone();
         let is_initiator = self.is_initiator;
         tokio::spawn(async move {
             initialized.wait().await;
-<<<<<<< HEAD
             if is_initiator {
                 session
-                    .clone()
-=======
-            if self.is_initiator {
-                self.session
->>>>>>> a0110f22
-                    .read()
-                    .unwrap()
-                    .as_ref()
-                    .unwrap()
-                    .clone()
                     //Send the first "Ping" message with TTL of 255
                     .send(Message::new(vec![255]), context)
                     .unwrap();
