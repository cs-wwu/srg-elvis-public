--- conflicted
+++ resolved
@@ -80,21 +80,9 @@
         let is_initiator = self.is_initiator;
         tokio::spawn(async move {
             initialized.wait().await;
-<<<<<<< HEAD
-            if self.is_initiator {
-                self.session
-                    .clone()
-                    .read()
-                    .unwrap()
-                    .as_ref()
-                    .unwrap()
-                    .clone()
-                    // Send the first "Ping" message with TTL of 255
-=======
             if is_initiator {
                 session
                     //Send the first "Ping" message with TTL of 255
->>>>>>> 06977cea
                     .send(Message::new(vec![255]), context)
                     .unwrap();
             }
