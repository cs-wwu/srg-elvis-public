use elvis_core::{
    message::Message,
    protocol::{DemuxError, StartError},
    protocols::{socket_api::socket::SocketError, Endpoint, TcpStream},
    Control, Machine, Protocol, Session, Shutdown,
};
use std::sync::{Arc, RwLock};
use tokio::sync::Barrier;

/// Very simple web client designed to test ELVIS's speed. Connects to a BareBonesServer
/// and repeatedly sends a vec of 3 random u8's then reads from the server and checks that the
/// server sent back a vec of those same u8's with one added to each value.
pub struct BareBonesClient {
    server_address: Endpoint,
    pub num_pages_recvd: RwLock<u32>,
}

impl BareBonesClient {
    pub fn new(server_address: Endpoint) -> Self {
        Self {
            server_address,
<<<<<<< HEAD
=======
            // Tracks the number of web pages recieved by this client
>>>>>>> db75bdc1
            num_pages_recvd: RwLock::new(0),
        }
    }
}

#[async_trait::async_trait]
impl Protocol for BareBonesClient {
    async fn start(
        &self,
        _shutdown: Shutdown,
        initialized: Arc<Barrier>,
        machine: Arc<Machine>,
    ) -> Result<(), StartError> {
        initialized.wait().await;
        // Create a new TcpStream connected to the server address
        let mut stream: TcpStream = TcpStream::connect(self.server_address, machine)
            .await
            .unwrap();

        loop {
            // Send bytes to the server
            let mut msg2: Vec<u8> = vec![
                rand::random::<u8>() / 2,
                rand::random::<u8>() / 2,
                rand::random::<u8>() / 2,
            ];
            stream.write(msg2.clone()).await.unwrap();

            // Recieve bytes from the server using read_exact
            let max_bytes: usize = 4;
            let received_msg2: Vec<u8> = match stream.read_exact(max_bytes).await {
                Ok(v) => v,
                Err(SocketError::Shutdown) => {
                    break Ok(());
                }
                Err(_) => panic!(),
            };

            // Add 1 to each number in the vec
            for n in &mut msg2 {
                *n += 1;
            }

            // The message sent and recieved should be identical
            assert_eq!(msg2, received_msg2);

            // Iterate num_pages_recvd
            *self.num_pages_recvd.write().unwrap() += 1;
        }
    }

    fn demux(
        &self,
        _message: Message,
        _caller: Arc<dyn Session>,
        _control: Control,
        _machine: Arc<Machine>,
    ) -> Result<(), DemuxError> {
        Ok(())
    }
}<|MERGE_RESOLUTION|>--- conflicted
+++ resolved
@@ -19,10 +19,7 @@
     pub fn new(server_address: Endpoint) -> Self {
         Self {
             server_address,
-<<<<<<< HEAD
-=======
             // Tracks the number of web pages recieved by this client
->>>>>>> db75bdc1
             num_pages_recvd: RwLock::new(0),
         }
     }
