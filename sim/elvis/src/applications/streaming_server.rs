use elvis_core::{
    message::Message,
    protocol::{DemuxError, StartError},
    protocols::{socket_api::socket::SocketError, Endpoint, TcpListener, TcpStream},
    Control, Machine, Protocol, Session, Shutdown,
};

use std::{str, sync::Arc};
use tokio::sync::Barrier;

pub struct VideoServer {
    server_address: Endpoint,
    pub bytes_sent: u32,
}

/// Server that, at the request of a client, sends video segments of varying quality
impl VideoServer {
    pub fn new(server_address: Endpoint) -> Self {
        Self {
            server_address,
            bytes_sent: 0,
        }
    }
}

/**
 * streaming_server works in tandem with streaming_client. This server is designed to
 * wait for http requests from a client, then process and respond when one comes through.
 */
#[async_trait::async_trait]
impl Protocol for VideoServer {
    async fn start(
        &self,
        shutdown: Shutdown,
<<<<<<< HEAD
        initialized: Arc<Barrier>,
        protocols: ProtocolMap,
=======
        _initialized: Arc<Barrier>,
        machine: Arc<Machine>,
>>>>>>> 102f94f9
    ) -> Result<(), StartError> {
        let mut listener = TcpListener::bind(self.server_address, machine)
            .await
            .unwrap();

        initialized.wait().await;

        // Continuously listen for and accept new connections
        loop {
            match listener.accept().await {
                Ok(stream) => {
                    // Spawn a new thread to handle the request
                    tokio::spawn(async move {
                        handle_http_get_request(stream).await;
                    });
                }
                Err(SocketError::Shutdown) => {
                    // This prevents the program from panicking on shutdown
                    shutdown.shut_down();
                    return Ok(());
                }
                Err(_) => panic!(),
            };
        }
    }

    fn demux(
        &self,
        _message: Message,
        _caller: Arc<dyn Session>,
        _control: Control,
        _machine: Arc<Machine>,
    ) -> Result<(), DemuxError> {
        Ok(())
    }
}

/// Handles incoming HTTP GET requests
async fn handle_http_get_request(mut stream: TcpStream) {
    loop {
        // Read the request line by line
        let mut headers = String::new();
        loop {
            match stream.read().await {
                Ok(bytes_read) => {
                    let request = String::from_utf8_lossy(&bytes_read);
                    headers.push_str(&request);

                    if headers.contains("\r\n\r\n") {
                        break;
                    }
                }
                Err(err) => {
                    println!("Error reading from stream: {:?}", err);
                }
            }
        }

        // Process the request and generate the response
        let response = generate_http_response(&headers);

        // Send the response to the client
        stream.write(response).await.unwrap();
    }
}

/// Generates an HTTP response based on the request
fn generate_http_response(request: &str) -> String {
    // Extract the requested resource from the request
    let resource = match request.lines().next() {
        Some(line) => line.split_whitespace().nth(1).unwrap_or("/"),
        None => "/",
    };

    // Generate the response body based on the requested resource
    let response_body = match resource {
        "/video_segment_low" => {
            // Simulated video segment data
            vec![1u8; 10] // dummy video segment data
        }
        "/video_segment_med" => {
            // Simulated video segment data
            vec![2u8; 30] // dummy video segment data
        }
        "/video_segment_high" => {
            // Simulated video segment data
            vec![3u8; 80] // dummy video segment data
        }
        _ => {
            // If the requested resource is not found, return an empty response
            vec![]
        }
    };

    // Construct the response message
    let response = format!(
        "HTTP/1.1 200 OK\r\n\
        Content-Type: video/mp4\r\n\
        Content-Length: {}\r\n\
        \r\n\r\n",
        response_body.len()
    );

    // Concatenate the response headers and body
    let mut response_bytes = response.into_bytes();
    response_bytes.extend_from_slice(&response_body);

    String::from_utf8(response_bytes).unwrap()
}<|MERGE_RESOLUTION|>--- conflicted
+++ resolved
@@ -32,13 +32,8 @@
     async fn start(
         &self,
         shutdown: Shutdown,
-<<<<<<< HEAD
         initialized: Arc<Barrier>,
-        protocols: ProtocolMap,
-=======
-        _initialized: Arc<Barrier>,
         machine: Arc<Machine>,
->>>>>>> 102f94f9
     ) -> Result<(), StartError> {
         let mut listener = TcpListener::bind(self.server_address, machine)
             .await
