--- conflicted
+++ resolved
@@ -4,7 +4,7 @@
     protocols::{
         ipv4::Ipv4Address,
         user_process::{Application, ApplicationError, UserProcess},
-        Ipv4, Tcp,
+        Ipv4, Udp,
     },
     session::SharedSession,
     Control, ProtocolMap,
@@ -83,17 +83,10 @@
         let mut participants = Control::new();
         Ipv4::set_local_address(self.local_ip_address, &mut participants);
         Ipv4::set_remote_address(self.remote_ip_address, &mut participants);
-<<<<<<< HEAD
-        Tcp::set_local_port(self.local_port, &mut participants);
-        Tcp::set_remote_port(self.remote_port, &mut participants);
-        let protocol = context.protocol(Tcp::ID).expect("No such protocol");
-        let session = protocol.open(Self::ID, participants, context.clone())?;
-=======
         Udp::set_local_port(self.local_port, &mut participants);
         Udp::set_remote_port(self.remote_port, &mut participants);
         let protocol = protocols.protocol(Udp::ID).expect("No such protocol");
         let session = protocol.open(Self::ID, participants, protocols.clone())?;
->>>>>>> 94729213
         *self.session.lock().unwrap() = Some(session);
 
         let context = Context::new(protocols);
