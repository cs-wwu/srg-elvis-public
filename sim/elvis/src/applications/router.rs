use elvis_core::{
    message::Message,
    protocol::Context,
    protocols::ipv4::{ipv4_parsing::Ipv4Header, Recipients},
    protocols::{
<<<<<<< HEAD
        ipv4::{IpToTapSlot},
=======
>>>>>>> c6da45af
        user_process::{Application, ApplicationError, UserProcess},
        Ipv4, Pci,
    },
    session::SharedSession,
    Control, Id, Network, ProtocolMap, Shutdown,
};
<<<<<<< HEAD
use std::{
    sync::{Arc, RwLock},
};
use tokio::sync::{mpsc::Sender, Barrier};

pub struct Router {
    outgoing: Arc<RwLock<Option<Vec<SharedSession>>>>,
    ip_table: IpToTapSlot,
}

impl Router {
    pub fn new(ip_table: IpToTapSlot) -> Self {
        Self {
            outgoing: Default::default(),
            ip_table,
=======
use std::sync::{Arc, RwLock};
use tokio::sync::Barrier;

pub struct Router {
    outgoing: RwLock<Vec<SharedSession>>,
    recipients: Recipients,
}

impl Router {
    pub fn new(recipients: Recipients) -> Self {
        Self {
            outgoing: Default::default(),
            recipients,
>>>>>>> c6da45af
        }
    }

    pub fn shared(self) -> Arc<UserProcess<Self>> {
        UserProcess::new(self).shared()
    }
}

impl Application for Router {
    /// A unique identifier for the application used by controls and the protocol map
    const ID: Id = Ipv4::ID;

    /// Gives the application an opportunity to set up before the simulation
    /// begins.
    fn start(
        &self,
        _shutdown: Shutdown,
        initialize: Arc<Barrier>,
        protocols: ProtocolMap,
    ) -> Result<(), ApplicationError> {
        // get the pci protocol
        let pci = protocols.protocol(Pci::ID).expect("No such protocol");

        // query the number of taps in our pci session
        let number_taps = pci
            .query(Pci::SLOT_COUNT_QUERY_KEY)
            .expect("could not get slot count")
            .to_u64()
            .expect("could not unwrap u32");

        let mut sessions = Vec::with_capacity(number_taps as usize);

        for i in 0..number_taps {
            let mut participants = Control::new();
            Pci::set_pci_slot(i as u32, &mut participants);
            let val = pci
                .open(Self::ID, participants.clone(), protocols.clone())
                .expect("could not open session");
            sessions.push(val);
        }

        *self
            .outgoing
            .write()
            .expect("could not put array in outgoing") = sessions;

        tokio::spawn(async move {
            initialize.wait().await;
        });
        Ok(())
    }

    /// Called when the containing [`UserProcess`] receives a message over the
    /// network and gives the application time to handle it.
    fn receive(&self, message: Message, mut context: Context) -> Result<(), ApplicationError> {
        // obtain destination address of the message
        // cant use this as we dont have an ipv4 protocol in the router
        // should probably extract it from the message object somehow
<<<<<<< HEAD
        let header: Ipv4Header =
            Ipv4Header::from_bytes(message.iter()).expect("Could not parse message header");
        let address = header.destination;

=======

        // if the header cant parse drop the packet
        let header: Ipv4Header =
            Ipv4Header::from_bytes(message.iter()).or(Err(ApplicationError::Other))?;

        let address = header.destination;

        let recipient = match self.recipients.get(&address) {
            Some(recipient) => recipient,
            None => return Ok(()),
        };
>>>>>>> c6da45af
        Network::set_protocol(Ipv4::ID, &mut context.control);
        if let Some(mac) = recipient.mac {
            Network::set_destination(mac, &mut context.control);
        }

        self.outgoing
            .read()
            .expect("could not get outgoing as reference")
            .get(recipient.slot as usize)
            .expect("Could not send message")
            .send(message, context)?;

        Ok(())
    }
}<|MERGE_RESOLUTION|>--- conflicted
+++ resolved
@@ -3,33 +3,12 @@
     protocol::Context,
     protocols::ipv4::{ipv4_parsing::Ipv4Header, Recipients},
     protocols::{
-<<<<<<< HEAD
-        ipv4::{IpToTapSlot},
-=======
->>>>>>> c6da45af
         user_process::{Application, ApplicationError, UserProcess},
         Ipv4, Pci,
     },
     session::SharedSession,
     Control, Id, Network, ProtocolMap, Shutdown,
 };
-<<<<<<< HEAD
-use std::{
-    sync::{Arc, RwLock},
-};
-use tokio::sync::{mpsc::Sender, Barrier};
-
-pub struct Router {
-    outgoing: Arc<RwLock<Option<Vec<SharedSession>>>>,
-    ip_table: IpToTapSlot,
-}
-
-impl Router {
-    pub fn new(ip_table: IpToTapSlot) -> Self {
-        Self {
-            outgoing: Default::default(),
-            ip_table,
-=======
 use std::sync::{Arc, RwLock};
 use tokio::sync::Barrier;
 
@@ -43,7 +22,6 @@
         Self {
             outgoing: Default::default(),
             recipients,
->>>>>>> c6da45af
         }
     }
 
@@ -102,12 +80,6 @@
         // obtain destination address of the message
         // cant use this as we dont have an ipv4 protocol in the router
         // should probably extract it from the message object somehow
-<<<<<<< HEAD
-        let header: Ipv4Header =
-            Ipv4Header::from_bytes(message.iter()).expect("Could not parse message header");
-        let address = header.destination;
-
-=======
 
         // if the header cant parse drop the packet
         let header: Ipv4Header =
@@ -119,7 +91,6 @@
             Some(recipient) => recipient,
             None => return Ok(()),
         };
->>>>>>> c6da45af
         Network::set_protocol(Ipv4::ID, &mut context.control);
         if let Some(mac) = recipient.mac {
             Network::set_destination(mac, &mut context.control);
