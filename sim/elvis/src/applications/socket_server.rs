use elvis_core::{
    machine::ProtocolMap,
    message::Message,
    protocols::{
        ipv4::Ipv4Address,
<<<<<<< HEAD
        sockets::{
            socket::{ProtocolFamily, Socket, SocketType},
            Sockets,
        },
        user_process::{Application, ApplicationError, UserProcess},
        utility::Endpoint,
=======
        sockets::socket::{ProtocolFamily, Socket, SocketAddress, SocketType},
        user_process::{Application, ApplicationError, UserProcess},
        Sockets,
>>>>>>> d420c6de
    },
    Control, Session, Shutdown,
};
use std::{any::TypeId, sync::Arc};
use tokio::sync::Barrier;

#[derive(Clone)]
pub struct SocketServer {
    /// The port to capture a message on
    local_port: u16,
}

impl SocketServer {
    pub fn new(local_port: u16) -> Self {
        Self { local_port }
    }

    pub fn process(self) -> UserProcess<Self> {
        UserProcess::new(self)
    }
}

async fn communicate_with_client(socket: Arc<Socket>) {
    // Receive a message
    // println!("SERVER: Waiting for request...");
    let req = socket.recv(32).await.unwrap();
    println!(
        "SERVER: Request Received: {:?}",
        String::from_utf8(req).unwrap()
    );

    // Send a message
    let resp = "Major Tom to Ground Control";
    println!("SERVER: Sending Response: {:?}", resp);
    socket.send(resp).unwrap();

    // Receive a message (Also example usage of recv_msg)
    // println!("SERVER: Waiting for awkowledgement...");
    let _ack = socket.recv_msg().await.unwrap();
    println!("SERVER: Ackowledgement Received");
}

impl Application for SocketServer {
    fn start(
        &self,
        shutdown: Shutdown,
        initialized: Arc<Barrier>,
        protocols: ProtocolMap,
    ) -> Result<(), ApplicationError> {
        // Take ownership of struct fields so they can be accessed within the
        // tokio thread
        let sockets = protocols
            .protocol::<Sockets>()
            .ok_or(ApplicationError::MissingProtocol(TypeId::of::<Sockets>()))?;
        let local_port = self.local_port;

        tokio::spawn(async move {
            // Create a new IPv4 Datagram Socket
            let listen_socket = sockets
                .new_socket(ProtocolFamily::INET, SocketType::Stream, protocols)
                .await
                .unwrap();

            // Bind the socket to Ipv4 [0.0.0.0] (Any Address) for listening
            let local_sock_addr = Endpoint::new(Ipv4Address::CURRENT_NETWORK, local_port);
            listen_socket.bind(local_sock_addr).unwrap();

            // Listen for incoming connections, with a maximum backlog of 10
            listen_socket.listen(10).unwrap();
            println!("\nSERVER: Listening for incoming connections");

            // Wait on ititialization before sending or receiving any message from the network
            initialized.wait().await;

            let mut tasks = Vec::new();
            // Continuously accept incoming connections in a loop, spawning a
            // new tokio task to handle each accepted connection
            loop {
                // Accept an incoming connection
                let socket = listen_socket.accept().await.unwrap();
                println!("SERVER: Connection accepted");

                // Spawn a new tokio task for handling communication
                // with the new client
                tasks.push(tokio::spawn(async move {
                    communicate_with_client(socket).await;
                }));

                // This particular example server tracks the number of clients
                // served, stops accepting new connections after the third,
                // and shuts down the simulation once communication with
                // the third has ended
                if tasks.len() >= 3 {
                    while !tasks.is_empty() {
                        tasks.pop().unwrap().await.unwrap()
                    }
                    break;
                }
            }

            // Shut down the simulation
            println!("SERVER: Shutting down");
            shutdown.shut_down();
        });
        Ok(())
    }

    fn receive(
        &self,
        _message: Message,
        _caller: Arc<dyn Session>,
        _control: Control,
        _protocols: ProtocolMap,
    ) -> Result<(), ApplicationError> {
        Ok(())
    }
}<|MERGE_RESOLUTION|>--- conflicted
+++ resolved
@@ -3,18 +3,9 @@
     message::Message,
     protocols::{
         ipv4::Ipv4Address,
-<<<<<<< HEAD
-        sockets::{
-            socket::{ProtocolFamily, Socket, SocketType},
-            Sockets,
-        },
+        sockets::socket::{ProtocolFamily, Socket, SocketType},
         user_process::{Application, ApplicationError, UserProcess},
-        utility::Endpoint,
-=======
-        sockets::socket::{ProtocolFamily, Socket, SocketAddress, SocketType},
-        user_process::{Application, ApplicationError, UserProcess},
-        Sockets,
->>>>>>> d420c6de
+        Endpoint, Sockets,
     },
     Control, Session, Shutdown,
 };
@@ -74,7 +65,7 @@
         tokio::spawn(async move {
             // Create a new IPv4 Datagram Socket
             let listen_socket = sockets
-                .new_socket(ProtocolFamily::INET, SocketType::Stream, protocols)
+                .new_socket(ProtocolFamily::INET, SocketType::Datagram, protocols)
                 .await
                 .unwrap();
 
