--- conflicted
+++ resolved
@@ -69,61 +69,18 @@
         let local_port = self.local_port;
         let transport = self.transport;
 
-<<<<<<< HEAD
-        tokio::spawn(async move {
-            // Create a new IPv4 Datagram Socket
-            let listen_socket = sockets
-                .new_socket(ProtocolFamily::INET, transport, protocols)
-                .await
-                .unwrap();
-
-            // Bind the socket to Ipv4 [0.0.0.0] (Any Address) for listening
-            let local_sock_addr = Endpoint::new(Ipv4Address::CURRENT_NETWORK, local_port);
-            listen_socket.bind(local_sock_addr).unwrap();
-
-            // Listen for incoming connections, with a maximum backlog of 10
-            listen_socket.listen(10).unwrap();
-            println!("\nSERVER: Listening for incoming connections");
-
-            // Wait on ititialization before sending or receiving any message from the network
-            initialized.wait().await;
-
-            let mut tasks = Vec::new();
-            // Continuously accept incoming connections in a loop, spawning a
-            // new tokio task to handle each accepted connection
-            loop {
-                // Accept an incoming connection
-                let socket = listen_socket.accept().await.unwrap();
-                println!("SERVER: Connection accepted");
-
-                // Spawn a new tokio task for handling communication
-                // with the new client
-                tasks.push(tokio::spawn(async move {
-                    communicate_with_client(socket).await;
-                }));
-
-                // This particular example server tracks the number of clients
-                // served, stops accepting new connections after the third,
-                // and shuts down the simulation once communication with
-                // the third has ended
-                if tasks.len() >= 3 {
-                    while !tasks.is_empty() {
-                        tasks.pop().unwrap().await.unwrap()
-                    }
-                    break;
-=======
         let listen_socket = sockets
-            .new_socket(ProtocolFamily::INET, SocketType::Datagram, protocols)
+            .new_socket(ProtocolFamily::INET, transport, protocols)
             .await
             .unwrap();
 
         // Bind the socket to Ipv4 [0.0.0.0] (Any Address) for listening
-        let local_sock_addr = SocketAddress::new_v4(Ipv4Address::CURRENT_NETWORK, local_port);
+        let local_sock_addr = Endpoint::new(Ipv4Address::CURRENT_NETWORK, local_port);
         listen_socket.bind(local_sock_addr).unwrap();
 
         // Listen for incoming connections, with a maximum backlog of 10
         listen_socket.listen(10).unwrap();
-        println!("SERVER: Listening for incoming connections");
+        println!("\nSERVER: Listening for incoming connections");
 
         // Wait on ititialization before sending or receiving any message from the network
         initialized.wait().await;
@@ -149,7 +106,6 @@
             if tasks.len() >= 3 {
                 while !tasks.is_empty() {
                     tasks.pop().unwrap().await.unwrap()
->>>>>>> fab86f3b
                 }
                 break;
             }
