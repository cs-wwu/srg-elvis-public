use elvis_core::{
    message::Message,
    protocol::Context,
    protocols::{
        ipv4::Ipv4Address,
        sockets::{
            socket::{ProtocolFamily, Socket, SocketAddress, SocketType},
            Sockets,
        },
        user_process::{Application, ApplicationError, UserProcess},
    },
    Id, ProtocolMap, Shutdown,
};
use std::sync::Arc;
use tokio::sync::Barrier;

pub struct SocketServer {
    /// The Sockets API
    sockets: Arc<Sockets>,
    /// The port to capture a message on
    local_port: u16,
}

impl SocketServer {
    pub fn new(sockets: Arc<Sockets>, local_port: u16) -> Self {
        Self {
            sockets,
            local_port,
        }
    }

    pub fn shared(self) -> Arc<UserProcess<Self>> {
        UserProcess::new(self).shared()
    }
}

async fn communicate_with_client(socket: Arc<Socket>) {
<<<<<<< HEAD
=======
    // Send a connection response
    println!("SERVER: Sending connection response");
    socket.send("ACK").unwrap();

>>>>>>> c6da45af
    // Receive a message
    let req = socket.recv(32).await.unwrap();
    println!(
        "SERVER: Request Received: {:?}",
        String::from_utf8(req).unwrap()
    );

    // Send a message
    let resp = "Major Tom to Ground Control";
    println!("SERVER: Sending Response: {:?}", resp);
    socket.send(resp).unwrap();

    // Receive a message (Also example usage of recv_msg)
    let _ack = socket.recv_msg().await.unwrap();
    println!("SERVER: Ackowledgement Received");
}

impl Application for SocketServer {
    const ID: Id = Id::from_string("Socket Server");

    fn start(
        &self,
        shutdown: Shutdown,
        initialized: Arc<Barrier>,
        protocols: ProtocolMap,
    ) -> Result<(), ApplicationError> {
        // Take ownership of struct fields so they can be accessed within the
        // tokio thread
        let sockets = self.sockets.clone();
        let local_port = self.local_port;

        tokio::spawn(async move {
            // Create a new IPv4 Datagram Socket
            let listen_socket = sockets
                .new_socket(ProtocolFamily::INET, SocketType::Datagram, protocols)
                .unwrap();

            // Bind the socket to Ipv4 [0.0.0.0] (Any Address) for listening
            let local_sock_addr = SocketAddress::new_v4(Ipv4Address::CURRENT_NETWORK, local_port);
            listen_socket.bind(local_sock_addr).unwrap();

            // Listen for incoming connections, with a maximum backlog of 10
            listen_socket.listen(10).unwrap();
            println!("SERVER: Listening for incoming connections");

            // Wait on ititialization before sending or receiving any message from the network
            initialized.wait().await;

            let mut tasks = Vec::new();
            // Continuously accept incoming connections in a loop, spawning a
            // new tokio task to handle each accepted connection
            loop {
                // Accept an incoming connection
                let socket = listen_socket.accept().await.unwrap();
                println!("SERVER: Connection accepted");

                // Spawn a new tokio task for handling communication
                // with the new client
                tasks.push(tokio::spawn(async move {
                    communicate_with_client(socket).await;
                }));

                // This particular example server tracks the number of clients
                // served, stops accepting new connections after the third,
                // and shuts down the simulation once communication with
                // the third has ended
                if tasks.len() >= 3 {
                    while !tasks.is_empty() {
                        tasks.pop().unwrap().await.unwrap()
                    }
                    break;
                }
            }

            // Shut down the simulation
            println!("SERVER: Shutting down");
            shutdown.shut_down();
        });
        Ok(())
    }

    fn receive(&self, _message: Message, _context: Context) -> Result<(), ApplicationError> {
        Ok(())
    }
}<|MERGE_RESOLUTION|>--- conflicted
+++ resolved
@@ -35,13 +35,6 @@
 }
 
 async fn communicate_with_client(socket: Arc<Socket>) {
-<<<<<<< HEAD
-=======
-    // Send a connection response
-    println!("SERVER: Sending connection response");
-    socket.send("ACK").unwrap();
-
->>>>>>> c6da45af
     // Receive a message
     let req = socket.recv(32).await.unwrap();
     println!(
