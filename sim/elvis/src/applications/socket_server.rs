--- conflicted
+++ resolved
@@ -36,34 +36,20 @@
 
 async fn communicate_with_client(socket: Arc<Socket>) {
     // Receive a message
-<<<<<<< HEAD
-    let req = socket.clone().recv(32).await.unwrap();
-    /* println!(
-=======
     let req = socket.recv(32).await.unwrap();
     println!(
->>>>>>> 2f995fd4
         "SERVER: Request Received: {:?}",
         String::from_utf8(req).unwrap()
     ); */
 
     // Send a message
     let resp = "Major Tom to Ground Control";
-<<<<<<< HEAD
-    // println!("SERVER: Sending Response: {:?}", resp);
-    socket.clone().send(resp).unwrap();
-
-    // Receive a message (Also example usage of recv_msg)
-    let _ack = socket.clone().recv_msg().await.unwrap();
-    // println!("SERVER: Ackowledgement Received");
-=======
     println!("SERVER: Sending Response: {:?}", resp);
     socket.send(resp).unwrap();
 
     // Receive a message (Also example usage of recv_msg)
     let _ack = socket.recv_msg().await.unwrap();
     println!("SERVER: Ackowledgement Received");
->>>>>>> 2f995fd4
 }
 
 impl Application for SocketServer {
@@ -92,13 +78,8 @@
             listen_socket.bind(local_sock_addr).unwrap();
 
             // Listen for incoming connections, with a maximum backlog of 10
-<<<<<<< HEAD
-            listen_socket.clone().listen(10).unwrap();
-            // println!("SERVER: Listening for incoming connections");
-=======
             listen_socket.listen(10).unwrap();
             println!("SERVER: Listening for incoming connections");
->>>>>>> 2f995fd4
 
             // Wait on ititialization before sending or receiving any message from the network
             initialized.wait().await;
@@ -108,13 +89,8 @@
             // new tokio task to handle each accepted connection
             loop {
                 // Accept an incoming connection
-<<<<<<< HEAD
-                let socket = listen_socket.clone().accept().await.unwrap();
-                // println!("SERVER: Connection accepted");
-=======
                 let socket = listen_socket.accept().await.unwrap();
                 println!("SERVER: Connection accepted");
->>>>>>> 2f995fd4
 
                 // Spawn a new tokio task for handling communication
                 // with the new client
