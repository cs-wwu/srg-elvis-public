use elvis_core::{
    message::Message,
    protocol::{DemuxError, StartError},
    protocols::{
        ipv4::Ipv4Address,
        socket_api::socket::{ProtocolFamily, Socket, SocketType},
        Endpoint, SocketAPI,
    },
<<<<<<< HEAD
    Control, Protocol, Session, Shutdown,
=======
    Control, ExitStatus, Machine, Protocol, Session, Shutdown,
>>>>>>> f81099bd
};
use std::{any::TypeId, sync::Arc};
use tokio::sync::Barrier;

#[derive(Clone)]
pub struct DnsTestServer {
    /// The port to capture a message on
    local_port: u16,
    /// Whether to use UDP or TCP
    transport: SocketType,
}

impl DnsTestServer {
    pub fn new(local_port: u16, transport: SocketType) -> Self {
        Self {
            local_port,
            transport,
        }
    }
}

async fn communicate_with_client(mut socket: Socket) {
    // Receive a message
    let _req = socket.recv(32).await.unwrap();

    // Send a message
    let resp = "Major Tom to Ground Control";
    socket.send(resp).unwrap();

    // Receive a message
    let _ack = socket.recv_msg().await.unwrap();
}

pub async fn accept_loop(listen_socket: Arc<Socket>) -> Result<(), DnsTestServerError> {
    loop {
        // Accept an incoming connection
        let socket = match listen_socket.accept().await {
            Ok(sock) => sock,
            Err(_) => return Ok(()),
        };
        
        // Spawn a new tokio task for handling communication
        // with the new client
        tokio::spawn(async move {
            communicate_with_client(socket).await;
        });
    }
}

#[async_trait::async_trait]
impl Protocol for DnsTestServer {
    async fn start(
        &self,
        _shutdown: Shutdown,
        initialized: Arc<Barrier>,
        machine: Arc<Machine>,
    ) -> Result<(), StartError> {
        // Take ownership of struct fields so they can be accessed within the
        // tokio thread
        let sockets = machine
            .protocol::<SocketAPI>()
            .ok_or(StartError::MissingProtocol(TypeId::of::<SocketAPI>()))?;
        let local_port = self.local_port;
        let transport = self.transport;

        let mut listen_socket = sockets
            .new_socket(ProtocolFamily::INET, transport, machine)
            .await
            .unwrap();

        // Bind the socket to Ipv4 [0.0.0.0] (Any Address) for listening
        let local_sock_addr = Endpoint::new(Ipv4Address::from([0, 0, 0, 0]), local_port);
        listen_socket.bind(local_sock_addr).unwrap();

        // Listen for incoming connections, with a maximum backlog of 10
        listen_socket.listen(1000).unwrap();

        // Wait on ititialization before sending or receiving any message from the network
        initialized.wait().await;

        tokio::spawn(
            async move {
                accept_loop(listen_socket).await.unwrap()
            }
        );
        Ok(())
    }

    fn demux(
        &self,
        _message: Message,
        _caller: Arc<dyn Session>,
        _control: Control,
        _machine: Arc<Machine>,
    ) -> Result<(), DemuxError> {
        Ok(())
    }
}

#[derive(Debug, thiserror::Error, Clone, Copy, PartialEq, Eq)]
pub enum DnsTestServerError {
    #[error("Unspecified DNS Test Server error")]
    Other,
}<|MERGE_RESOLUTION|>--- conflicted
+++ resolved
@@ -6,11 +6,7 @@
         socket_api::socket::{ProtocolFamily, Socket, SocketType},
         Endpoint, SocketAPI,
     },
-<<<<<<< HEAD
-    Control, Protocol, Session, Shutdown,
-=======
-    Control, ExitStatus, Machine, Protocol, Session, Shutdown,
->>>>>>> f81099bd
+    Control, Machine, Protocol, Session, Shutdown,
 };
 use std::{any::TypeId, sync::Arc};
 use tokio::sync::Barrier;
@@ -42,9 +38,10 @@
 
     // Receive a message
     let _ack = socket.recv_msg().await.unwrap();
+    println!("SERVER: Ackowledgement Received");
 }
 
-pub async fn accept_loop(listen_socket: Arc<Socket>) -> Result<(), DnsTestServerError> {
+pub async fn accept_loop(mut listen_socket: Socket) -> Result<(), DnsTestServerError> {
     loop {
         // Accept an incoming connection
         let socket = match listen_socket.accept().await {
