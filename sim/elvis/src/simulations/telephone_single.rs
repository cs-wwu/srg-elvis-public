use crate::applications::{Capture, Forward, SendMessage};
use elvis_core::{
    network::Mac,
    protocol::SharedProtocol,
    protocols::{
        ipv4::{Ipv4, Ipv4Address, Recipient},
        udp::Udp,
        Pci,
    },
    run_internet, Machine, Message, Network,
};

/// Simulates a message being repeatedly forwarded on a single network.
///
/// A message is passed between many machines, each attached to the same
/// network. When it reaches its destination, the simulation ends.
pub async fn telephone_single() {
    const END: u32 = 1000;
    let network = Network::basic();

    let message = Message::new("Hello!");
    let remote = 0u32.to_be_bytes().into();
    let mut machines = vec![Machine::new([
        Udp::new().shared() as SharedProtocol,
<<<<<<< HEAD
        Ipv4::new([(remote, Recipient::new(0, 1))].into_iter().collect()).shared(),
        Pci::new([network.clone()]).shared(),
=======
        Ipv4::new([(remote, Recipient::with_mac(0, 1))].into_iter().collect()).shared(),
        Pci::new([network.tap()]).shared(),
>>>>>>> 50cbc7f3
        SendMessage::new(vec![message.clone()], remote, 0xbeef).shared(),
    ])];

    for i in 0u32..(END - 1) {
        let local: Ipv4Address = i.to_be_bytes().into();
        let remote: Ipv4Address = (i + 1).to_be_bytes().into();
        let table = [(remote, Recipient::with_mac(0, i as Mac + 2))]
            .into_iter()
            .collect();
        machines.push(Machine::new([
            Udp::new().shared() as SharedProtocol,
            Ipv4::new(table).shared(),
            Pci::new([network.clone()]).shared(),
            Forward::new(local, remote, 0xbeef, 0xbeef).shared(),
        ]));
    }

    let local = (END - 1).to_be_bytes().into();
    let capture = Capture::new(local, 0xbeef, 1).shared();
    machines.push(Machine::new([
        Udp::new().shared() as SharedProtocol,
        Ipv4::new(Default::default()).shared(),
        Pci::new([network.clone()]).shared(),
        capture.clone(),
    ]));

    run_internet(machines, vec![network]).await;
    assert_eq!(capture.application().message(), Some(message));
}

#[cfg(test)]
mod tests {
    #[tokio::test]
    async fn telephone_single() {
        super::telephone_single().await
    }
}<|MERGE_RESOLUTION|>--- conflicted
+++ resolved
@@ -22,13 +22,8 @@
     let remote = 0u32.to_be_bytes().into();
     let mut machines = vec![Machine::new([
         Udp::new().shared() as SharedProtocol,
-<<<<<<< HEAD
-        Ipv4::new([(remote, Recipient::new(0, 1))].into_iter().collect()).shared(),
+        Ipv4::new([(remote, Recipient::with_mac(0, 1))].into_iter().collect()).shared(),
         Pci::new([network.clone()]).shared(),
-=======
-        Ipv4::new([(remote, Recipient::with_mac(0, 1))].into_iter().collect()).shared(),
-        Pci::new([network.tap()]).shared(),
->>>>>>> 50cbc7f3
         SendMessage::new(vec![message.clone()], remote, 0xbeef).shared(),
     ])];
 
