--- conflicted
+++ resolved
@@ -4,9 +4,9 @@
     protocols::{
         ipv4::{Ipv4, Ipv4Address, Recipient, Recipients},
         udp::Udp,
-        Pci
+        Pci, Sockets
     },
-    run_internet, Machine, Network, NetworkAPI,
+    run_internet, Machine, Network,
 };
 
 /// Runs a basic server-client simulation using sockets.
@@ -31,7 +31,6 @@
     .into_iter()
     .collect();
 
-<<<<<<< HEAD
     let machines = vec![
         Machine::new(
             ProtocolMapBuilder::new()
@@ -69,41 +68,6 @@
                 .with(SocketClient::new(3, server_ip_address, 0xbeef).process())
                 .build(),
         ),
-=======
-    let server_network_api = NetworkAPI::new(Some(server_ip_address)).shared();
-    let client1_network_api = NetworkAPI::new(Some(client1_ip_address)).shared();
-    let client2_network_api = NetworkAPI::new(Some(client2_ip_address)).shared();
-    let client3_network_api = NetworkAPI::new(Some(client3_ip_address)).shared();
-    let machines = vec![
-        Machine::new([
-            server_network_api.socket_api(),
-            Udp::new().shared() as SharedProtocol,
-            Ipv4::new(ip_table.clone()).shared(),
-            Pci::new([network.clone()]).shared(),
-            SocketServer::new(server_network_api, 0xbeef).shared(),
-        ]),
-        Machine::new([
-            client1_network_api.socket_api(),
-            Udp::new().shared() as SharedProtocol,
-            Ipv4::new(ip_table.clone()).shared(),
-            Pci::new([network.clone()]).shared(),
-            SocketClient::new(client1_network_api, 1, server_ip_address, 0xbeef).shared(),
-        ]),
-        Machine::new([
-            client2_network_api.socket_api(),
-            Udp::new().shared() as SharedProtocol,
-            Ipv4::new(ip_table.clone()).shared(),
-            Pci::new([network.clone()]).shared(),
-            SocketClient::new(client2_network_api, 2, server_ip_address, 0xbeef).shared(),
-        ]),
-        Machine::new([
-            client3_network_api.socket_api(),
-            Udp::new().shared() as SharedProtocol,
-            Ipv4::new(ip_table.clone()).shared(),
-            Pci::new([network.clone()]).shared(),
-            SocketClient::new(client3_network_api, 3, server_ip_address, 0xbeef).shared(),
-        ]),
->>>>>>> d20d684a
     ];
 
     run_internet(&machines).await;
