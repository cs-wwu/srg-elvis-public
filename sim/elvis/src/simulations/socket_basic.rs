use std::time::Duration;

use crate::applications::{SocketClient, SocketServer};
use elvis_core::{
    new_machine,
    protocols::{
        arp::subnetting::{Ipv4Mask, SubnetInfo},
        ipv4::{Ipv4, Ipv4Address, Recipient},
        socket_api::socket::SocketType,
        tcp::Tcp,
        udp::Udp,
        Arp, Pci, SocketAPI,
    },
    run_internet_with_timeout, ExitStatus, IpTable, Network,
};

/// Runs a basic server-client simulation using sockets.
///
/// In this simulation, several client machines send "request" messages to a
/// server machine. The server receives the requests, and sends back
/// "response" messages to each client. The clients receive those
/// responses, and each send back an "ackowledgement" message. The server
/// receives the "ackowledgement" messages, and shuts down the simulation.
pub async fn socket_basic(
    transport: SocketType,
    num_clients: u8,
    output: bool,
    delay_ms: u16,
) -> ExitStatus {
    let network = Network::basic();
    let server_ip_address: Ipv4Address = [111, 111, 11, 0].into();

    let ip_table: IpTable<Recipient> = [("0.0.0.0/0", Recipient::new(0, None))]
        .into_iter()
        .collect();

    let info = SubnetInfo {
        mask: Ipv4Mask::from_bitcount(0),
        default_gateway: Ipv4Address::from([1, 1, 1, 1]),
    };

    let mut machines = vec![new_machine![
        Udp::new(),
        Tcp::new(),
        Ipv4::new(ip_table.clone()),
        Pci::new([network.clone()]),
        Arp::new().preconfig_subnet(server_ip_address, info),
        SocketAPI::new(Some(server_ip_address)),
        SocketServer::new()
            .transport(transport)
            .num_clients(num_clients.into())
            .output(output),
    ]];
    for i in 1..=num_clients {
        machines.push(new_machine![
            Udp::new(),
            Tcp::new(),
            Ipv4::new(ip_table.clone()),
            Pci::new([network.clone()]),
            Arp::new().preconfig_subnet([111, 111, 11, i].into(), info),
            SocketAPI::new(Some([111, 111, 11, i].into())),
            SocketClient::new(
                i.into(),
                server_ip_address,
                0xbeef,
                transport,
                output,
                delay_ms
            )
        ])
    }

    let status = run_internet_with_timeout(
        &machines,
        Duration::from_millis((u64::from(delay_ms) * u64::from(num_clients) * 2) + 1000),
    )
    .await;
    assert_eq!(status, ExitStatus::Exited);
    status
}

#[cfg(test)]
mod tests {
    use elvis_core::{protocols::socket_api::socket::SocketType, ExitStatus};

    #[tokio::test(flavor = "multi_thread")]
    async fn socket_basic_tcp() {
        for _ in 0..5 {
<<<<<<< HEAD
            assert_eq!(
                super::socket_basic(SocketType::Stream, 1, false, 0).await,
                ExitStatus::Exited
            );
=======
            super::socket_basic(SocketType::Stream, 1).await;
>>>>>>> b0c1e58a
        }
    }

    #[tokio::test(flavor = "multi_thread")]
    async fn socket_basic_udp() {
        for _ in 0..5 {
<<<<<<< HEAD
            assert_eq!(
                super::socket_basic(SocketType::Datagram, 1, false, 0).await,
                ExitStatus::Exited
            );
=======
            super::socket_basic(SocketType::Datagram, 1).await;
>>>>>>> b0c1e58a
        }
    }

    #[tokio::test(flavor = "multi_thread")]
    async fn socket_basic_tcp_10_clients() {
        for _ in 0..5 {
<<<<<<< HEAD
            assert_eq!(
                super::socket_basic(SocketType::Stream, 10, false, 0).await,
                ExitStatus::Exited
            );
=======
            super::socket_basic(SocketType::Stream, 10).await;
>>>>>>> b0c1e58a
        }
    }

    #[tokio::test(flavor = "multi_thread")]
    async fn socket_basic_udp_10_clients() {
        for _ in 0..5 {
<<<<<<< HEAD
            assert_eq!(
                super::socket_basic(SocketType::Datagram, 10, false, 0).await,
                ExitStatus::Exited
            );
=======
            super::socket_basic(SocketType::Datagram, 10).await;
>>>>>>> b0c1e58a
        }
    }

    #[tokio::test(flavor = "multi_thread")]
    async fn socket_basic_tcp_100_clients() {
<<<<<<< HEAD
        for _ in 0..1 {
            assert_eq!(
                super::socket_basic(SocketType::Stream, 100, true, 0).await,
                ExitStatus::Exited
            );
=======
        for _ in 0..5 {
            super::socket_basic(SocketType::Stream, 100).await;
>>>>>>> b0c1e58a
        }
    }

    #[tokio::test(flavor = "multi_thread")]
    async fn socket_basic_udp_100_clients() {
        for _ in 0..5 {
<<<<<<< HEAD
            assert_eq!(
                super::socket_basic(SocketType::Datagram, 100, false, 0).await,
                ExitStatus::Exited
            );
=======
            super::socket_basic(SocketType::Datagram, 100).await;
>>>>>>> b0c1e58a
        }
    }
}<|MERGE_RESOLUTION|>--- conflicted
+++ resolved
@@ -86,85 +86,60 @@
     #[tokio::test(flavor = "multi_thread")]
     async fn socket_basic_tcp() {
         for _ in 0..5 {
-<<<<<<< HEAD
             assert_eq!(
                 super::socket_basic(SocketType::Stream, 1, false, 0).await,
                 ExitStatus::Exited
             );
-=======
-            super::socket_basic(SocketType::Stream, 1).await;
->>>>>>> b0c1e58a
         }
     }
 
     #[tokio::test(flavor = "multi_thread")]
     async fn socket_basic_udp() {
         for _ in 0..5 {
-<<<<<<< HEAD
             assert_eq!(
                 super::socket_basic(SocketType::Datagram, 1, false, 0).await,
                 ExitStatus::Exited
             );
-=======
-            super::socket_basic(SocketType::Datagram, 1).await;
->>>>>>> b0c1e58a
         }
     }
 
     #[tokio::test(flavor = "multi_thread")]
     async fn socket_basic_tcp_10_clients() {
         for _ in 0..5 {
-<<<<<<< HEAD
             assert_eq!(
                 super::socket_basic(SocketType::Stream, 10, false, 0).await,
                 ExitStatus::Exited
             );
-=======
-            super::socket_basic(SocketType::Stream, 10).await;
->>>>>>> b0c1e58a
         }
     }
 
     #[tokio::test(flavor = "multi_thread")]
     async fn socket_basic_udp_10_clients() {
         for _ in 0..5 {
-<<<<<<< HEAD
             assert_eq!(
                 super::socket_basic(SocketType::Datagram, 10, false, 0).await,
                 ExitStatus::Exited
             );
-=======
-            super::socket_basic(SocketType::Datagram, 10).await;
->>>>>>> b0c1e58a
         }
     }
 
     #[tokio::test(flavor = "multi_thread")]
     async fn socket_basic_tcp_100_clients() {
-<<<<<<< HEAD
-        for _ in 0..1 {
+        for _ in 0..5 {
             assert_eq!(
                 super::socket_basic(SocketType::Stream, 100, true, 0).await,
                 ExitStatus::Exited
             );
-=======
-        for _ in 0..5 {
-            super::socket_basic(SocketType::Stream, 100).await;
->>>>>>> b0c1e58a
         }
     }
 
     #[tokio::test(flavor = "multi_thread")]
     async fn socket_basic_udp_100_clients() {
         for _ in 0..5 {
-<<<<<<< HEAD
             assert_eq!(
                 super::socket_basic(SocketType::Datagram, 100, false, 0).await,
                 ExitStatus::Exited
             );
-=======
-            super::socket_basic(SocketType::Datagram, 100).await;
->>>>>>> b0c1e58a
         }
     }
 }