use crate::applications::{Capture, SendMessage, Terminal};
use elvis_core::{
    message::Message,
    new_machine,
    protocols::{
        ipv4::{Ipv4, Ipv4Address, Recipient},
        udp::Udp,
        Endpoint, Pci,
    },
    run_internet, ExitStatus, IpTable, Network,
};

/// Runs a basic simulation.
///
/// In this simulation, a machine sends a message to another machine over a
/// single network. The simulation ends when the message is received.
pub async fn terminal_echo() {
    println!("Begin test");

    let network = Network::basic();
    let message = Message::new("Hello!");
    let endpoint = Endpoint {
        address: [123, 45, 67, 89].into(),
        port: 0xbeef,
    };

    let local_address: Ipv4Address = [127, 0, 0, 1].into();

    let ip_table: IpTable<Recipient> = [(local_address, Recipient::with_mac(0, 1))]
        .into_iter()
        .collect();

    let machines = vec![
        new_machine![
            Udp::new(),
            Ipv4::new(ip_table.clone()),
            Pci::new([network.clone()]),
            SendMessage::new(vec![message.clone()], endpoint),
            Udp::new(),
            Terminal::new(String::from("localhost:8080")),
        ],
    ];

    let status = run_internet(&machines).await;
    assert_eq!(status, ExitStatus::Exited);
}

#[cfg(test)]
mod tests {
    #[tokio::test]
<<<<<<< HEAD
    async fn terminal_echo() {
        println!("Hello out there???");
        // super::terminal_echo().await
=======
    pub async fn terminal_echo() {
        super::terminal_echo().await;
>>>>>>> 7d4fa134
    }
}<|MERGE_RESOLUTION|>--- conflicted
+++ resolved
@@ -48,13 +48,7 @@
 #[cfg(test)]
 mod tests {
     #[tokio::test]
-<<<<<<< HEAD
-    async fn terminal_echo() {
-        println!("Hello out there???");
-        // super::terminal_echo().await
-=======
     pub async fn terminal_echo() {
         super::terminal_echo().await;
->>>>>>> 7d4fa134
     }
 }