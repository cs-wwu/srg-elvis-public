--- conflicted
+++ resolved
@@ -70,11 +70,7 @@
         ],
     ];
 
-<<<<<<< HEAD
-    let duration = 5;
-=======
     let duration = 3;
->>>>>>> f81099bd
     let status = run_internet_with_timeout(&machines, Duration::from_secs(duration)).await;
     assert_eq!(status, ExitStatus::Exited);
 
