--- conflicted
+++ resolved
@@ -36,17 +36,6 @@
     Ipv4Address::new([123, 45, 66, 94]),
     Ipv4Address::new([123, 45, 66, 95]),
 ];
-<<<<<<< HEAD
-
-pub fn build_ip_table(addresses: &[Ipv4Address]) -> IpTable<Recipient> {
-    let mut ip_table = IpTable::<Recipient>::new();
-    for entry in addresses.iter().enumerate() {
-        ip_table.add_direct(*(entry.1), Recipient::new(entry.0 as u32, None));
-    }
-    ip_table
-}
-
-=======
 
 pub fn build_ip_table(addresses: &[Ipv4Address]) -> IpTable<Recipient> {
     let mut router_table = IpTable::<Recipient>::new();
@@ -57,7 +46,6 @@
     router_table
 }
 
->>>>>>> 41097ac7
 pub fn build_capture(network: Arc<Network>, address: Ipv4Address, exit_status: u32) -> Machine {
     new_machine![
         Udp::new(),
