use crate::applications::PingPong;
use elvis_core::{
    protocol::SharedProtocol,
    protocols::{
        ipv4::{IpToTapSlot, Ipv4, Ipv4Address},
        udp::Udp,
        Pci,
    },
    run_internet, Machine, Network,
};

const IP_ADDRESS_1: Ipv4Address = Ipv4Address::new([123, 45, 67, 89]);
const IP_ADDRESS_2: Ipv4Address = Ipv4Address::new([123, 45, 67, 90]);

/// Runs a basic PingPong simulation.
///
/// In this simulation, two machines will send a Time To Live (TTL) message
/// back and forth till the TTL reaches 0. TTL will be subtracted by 1 every time a machine reveives it.
pub async fn ping_pong() {
    let network = Network::basic();
    let ip_table: IpToTapSlot = [(IP_ADDRESS_1, 0), (IP_ADDRESS_2, 0)].into_iter().collect();

    let machines = vec![
        Machine::new([
<<<<<<< HEAD
            Udp::new_shared() as SharedProtocol,
            Ipv4::new_shared(ip_table.clone()),
            Pci::new_shared([network.tap()]),
            PingPong::new_shared(true, IP_ADDRESS_1, IP_ADDRESS_2, 0xbeef, 0xface, None),
        ]),
        Machine::new([
            Udp::new_shared() as SharedProtocol,
            Ipv4::new_shared(ip_table.clone()),
            Pci::new_shared([network.tap()]),
            PingPong::new_shared(false, IP_ADDRESS_2, IP_ADDRESS_1, 0xface, 0xbeef, None),
=======
            Udp::new().shared() as SharedProtocol,
            Ipv4::new(ip_table.clone()).shared(),
            Pci::new([network.tap()]).shared(),
            PingPong::new(true, IP_ADDRESS_1, IP_ADDRESS_2, 0xbeef, 0xface).shared(),
        ]),
        Machine::new([
            Udp::new().shared() as SharedProtocol,
            Ipv4::new(ip_table.clone()).shared(),
            Pci::new([network.tap()]).shared(),
            PingPong::new(false, IP_ADDRESS_2, IP_ADDRESS_1, 0xface, 0xbeef).shared(),
>>>>>>> 06977cea
        ]),
    ];

    run_internet(machines, vec![network]).await;

    // TODO(hardint): Should check here that things actually ran correctly
}

#[cfg(test)]
mod tests {
    #[tokio::test]
    pub async fn ping_pong() {
        super::ping_pong().await
    }
}<|MERGE_RESOLUTION|>--- conflicted
+++ resolved
@@ -22,18 +22,6 @@
 
     let machines = vec![
         Machine::new([
-<<<<<<< HEAD
-            Udp::new_shared() as SharedProtocol,
-            Ipv4::new_shared(ip_table.clone()),
-            Pci::new_shared([network.tap()]),
-            PingPong::new_shared(true, IP_ADDRESS_1, IP_ADDRESS_2, 0xbeef, 0xface, None),
-        ]),
-        Machine::new([
-            Udp::new_shared() as SharedProtocol,
-            Ipv4::new_shared(ip_table.clone()),
-            Pci::new_shared([network.tap()]),
-            PingPong::new_shared(false, IP_ADDRESS_2, IP_ADDRESS_1, 0xface, 0xbeef, None),
-=======
             Udp::new().shared() as SharedProtocol,
             Ipv4::new(ip_table.clone()).shared(),
             Pci::new([network.tap()]).shared(),
@@ -44,7 +32,6 @@
             Ipv4::new(ip_table.clone()).shared(),
             Pci::new([network.tap()]).shared(),
             PingPong::new(false, IP_ADDRESS_2, IP_ADDRESS_1, 0xface, 0xbeef).shared(),
->>>>>>> 06977cea
         ]),
     ];
 
