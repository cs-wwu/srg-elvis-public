use crate::applications::{Capture, Router, SendMessage};
use elvis_core::{
    protocol::SharedProtocol,
    protocols::{
        ipv4::{Ipv4, Ipv4Address, Recipient, Recipients},
        udp::Udp,
        Pci, Arp,
    },
    run_internet, Machine, Message, Network,
};

const IP_ADDRESS_1: Ipv4Address = Ipv4Address::new([123, 45, 67, 89]);
const IP_ADDRESS_2: Ipv4Address = Ipv4Address::new([123, 45, 67, 90]);
const IP_ADDRESS_3: Ipv4Address = Ipv4Address::new([123, 45, 67, 91]);
const IP_ADDRESS_4: Ipv4Address = Ipv4Address::new([123, 45, 67, 92]);
const IP_ADDRESS_5: Ipv4Address = Ipv4Address::new([123, 45, 67, 93]);
const DESTINATION: Ipv4Address = IP_ADDRESS_5;

// simulates a message being sent over a network of multiple staticly configured routers
pub async fn router_multi() {
    // The ip table for the first router in path.
    // tells the router which of its tap slots to relay the message to
<<<<<<< HEAD
    let ip_table1: IpToTapSlot = [
        (IP_ADDRESS_1, 0),
        (IP_ADDRESS_2, 1),
        (IP_ADDRESS_3, 1),
        (IP_ADDRESS_4, 2),
        (IP_ADDRESS_5, 2),
=======
    let ip_table1: Recipients = [
        (IP_ADDRESS_1, Recipient::with_mac(0, 1)),
        (IP_ADDRESS_2, Recipient::with_mac(1, 1)),
        (IP_ADDRESS_3, Recipient::with_mac(1, 1)),
        (IP_ADDRESS_4, Recipient::with_mac(2, 1)),
        (IP_ADDRESS_5, Recipient::with_mac(2, 2)),
>>>>>>> c6da45af
    ]
    .into_iter()
    .collect();

    // the ip table for the second router in the path
    let ip_table2: Recipients = [
        (IP_ADDRESS_1, Recipient::with_mac(0, 666)),
        (IP_ADDRESS_2, Recipient::with_mac(1, 1)),
        (IP_ADDRESS_3, Recipient::with_mac(2, 1)),
        (IP_ADDRESS_4, Recipient::with_mac(0, 666)),
        (IP_ADDRESS_5, Recipient::with_mac(0, 666)),
    ]
    .into_iter()
    .collect();

    // needed to configure captures
    let dt1: Recipients = [(IP_ADDRESS_2, Recipient::with_mac(0, 666))]
        .into_iter()
        .collect();
    let dt2: Recipients = [(IP_ADDRESS_3, Recipient::with_mac(0, 666))]
        .into_iter()
        .collect();
    let dt3: Recipients = [(IP_ADDRESS_4, Recipient::with_mac(0, 666))]
        .into_iter()
        .collect();
    let dt4: Recipients = [(IP_ADDRESS_5, Recipient::with_mac(0, 666))]
        .into_iter()
        .collect();

    let networks: Vec<_> = (0..5).map(|_| Network::basic()).collect();

    let machines = vec![
        // send message
        Machine::new([
            Udp::new().shared() as SharedProtocol,
<<<<<<< HEAD
            Ipv4::new([(destination, 0)].into_iter().collect()).shared(),
            Arp::new().shared(),
            Pci::new([networks[0].tap()]).shared(),
            SendMessage::new(Message::new(b"Hello World!"), destination, 0xbeef)
                .remote_mac(1)
                .shared(),
        ]),
        // machine representing our router
        Machine::new([
            Pci::new([networks[0].tap(), networks[1].tap(), networks[2].tap()]).shared(),
            Arp::new().shared(),
            Router::new(ip_table1).shared(),
        ]),
        Machine::new([
            Pci::new([networks[1].tap(), networks[3].tap(), networks[4].tap()]).shared(),
            Arp::new().shared(),
=======
            Ipv4::new(
                [(DESTINATION, Recipient::with_mac(0, 1))]
                    .into_iter()
                    .collect(),
            )
            .shared(),
            Pci::new([networks[0].clone()]).shared(),
            SendMessage::new(vec![Message::new(b"Hello World!")], DESTINATION, 0xbeef).shared(),
        ]),
        // machine representing our router
        Machine::new([
            Pci::new([
                networks[0].clone(),
                networks[1].clone(),
                networks[2].clone(),
            ])
            .shared() as SharedProtocol,
            Router::new(ip_table1).shared(),
        ]),
        Machine::new([
            Pci::new([
                networks[1].clone(),
                networks[3].clone(),
                networks[4].clone(),
            ])
            .shared() as SharedProtocol,
>>>>>>> c6da45af
            Router::new(ip_table2).shared(),
        ]),
        // capture for destination 1
        Machine::new([
            Udp::new().shared() as SharedProtocol,
            Ipv4::new(dt1).shared(),
<<<<<<< HEAD
            Arp::new().shared(),
            Pci::new([networks[3].tap()]).shared(),
            d1.clone(),
=======
            Pci::new([networks[3].clone()]).shared(),
>>>>>>> c6da45af
        ]),
        // capture for destination 2
        Machine::new([
            Udp::new().shared() as SharedProtocol,
            Ipv4::new(dt2).shared(),
<<<<<<< HEAD
            Arp::new().shared(),
            Pci::new([networks[4].tap()]).shared(),
            d2.clone(),
=======
            Pci::new([networks[4].clone()]).shared(),
>>>>>>> c6da45af
        ]),
        // capture for destination 3
        Machine::new([
            Udp::new().shared() as SharedProtocol,
            Ipv4::new(dt3).shared(),
<<<<<<< HEAD
            Arp::new().shared(),
            Pci::new([networks[2].tap()]).shared(),
            d3.clone(),
=======
            Pci::new([networks[2].clone()]).shared(),
>>>>>>> c6da45af
        ]),
        // capture for destination 4
        Machine::new([
            Udp::new().shared() as SharedProtocol,
            Ipv4::new(dt4).shared(),
<<<<<<< HEAD
            Arp::new().shared(),
            Pci::new([networks[2].tap()]).shared(),
            d4.clone(),
=======
            Pci::new([networks[2].clone()]).shared(),
            Capture::new(IP_ADDRESS_5, 0xbeef, 1).shared(),
>>>>>>> c6da45af
        ]),
    ];

    run_internet(machines, networks).await;
}

#[cfg(test)]
mod tests {
    #[tokio::test]
    #[tracing_test::traced_test]
    async fn router_multi() {
        super::router_multi().await
    }
}<|MERGE_RESOLUTION|>--- conflicted
+++ resolved
@@ -20,21 +20,12 @@
 pub async fn router_multi() {
     // The ip table for the first router in path.
     // tells the router which of its tap slots to relay the message to
-<<<<<<< HEAD
-    let ip_table1: IpToTapSlot = [
-        (IP_ADDRESS_1, 0),
-        (IP_ADDRESS_2, 1),
-        (IP_ADDRESS_3, 1),
-        (IP_ADDRESS_4, 2),
-        (IP_ADDRESS_5, 2),
-=======
     let ip_table1: Recipients = [
         (IP_ADDRESS_1, Recipient::with_mac(0, 1)),
         (IP_ADDRESS_2, Recipient::with_mac(1, 1)),
         (IP_ADDRESS_3, Recipient::with_mac(1, 1)),
         (IP_ADDRESS_4, Recipient::with_mac(2, 1)),
         (IP_ADDRESS_5, Recipient::with_mac(2, 2)),
->>>>>>> c6da45af
     ]
     .into_iter()
     .collect();
@@ -70,24 +61,6 @@
         // send message
         Machine::new([
             Udp::new().shared() as SharedProtocol,
-<<<<<<< HEAD
-            Ipv4::new([(destination, 0)].into_iter().collect()).shared(),
-            Arp::new().shared(),
-            Pci::new([networks[0].tap()]).shared(),
-            SendMessage::new(Message::new(b"Hello World!"), destination, 0xbeef)
-                .remote_mac(1)
-                .shared(),
-        ]),
-        // machine representing our router
-        Machine::new([
-            Pci::new([networks[0].tap(), networks[1].tap(), networks[2].tap()]).shared(),
-            Arp::new().shared(),
-            Router::new(ip_table1).shared(),
-        ]),
-        Machine::new([
-            Pci::new([networks[1].tap(), networks[3].tap(), networks[4].tap()]).shared(),
-            Arp::new().shared(),
-=======
             Ipv4::new(
                 [(DESTINATION, Recipient::with_mac(0, 1))]
                     .into_iter()
@@ -114,57 +87,32 @@
                 networks[4].clone(),
             ])
             .shared() as SharedProtocol,
->>>>>>> c6da45af
             Router::new(ip_table2).shared(),
         ]),
         // capture for destination 1
         Machine::new([
             Udp::new().shared() as SharedProtocol,
             Ipv4::new(dt1).shared(),
-<<<<<<< HEAD
-            Arp::new().shared(),
-            Pci::new([networks[3].tap()]).shared(),
-            d1.clone(),
-=======
             Pci::new([networks[3].clone()]).shared(),
->>>>>>> c6da45af
         ]),
         // capture for destination 2
         Machine::new([
             Udp::new().shared() as SharedProtocol,
             Ipv4::new(dt2).shared(),
-<<<<<<< HEAD
-            Arp::new().shared(),
-            Pci::new([networks[4].tap()]).shared(),
-            d2.clone(),
-=======
             Pci::new([networks[4].clone()]).shared(),
->>>>>>> c6da45af
         ]),
         // capture for destination 3
         Machine::new([
             Udp::new().shared() as SharedProtocol,
             Ipv4::new(dt3).shared(),
-<<<<<<< HEAD
-            Arp::new().shared(),
-            Pci::new([networks[2].tap()]).shared(),
-            d3.clone(),
-=======
             Pci::new([networks[2].clone()]).shared(),
->>>>>>> c6da45af
         ]),
         // capture for destination 4
         Machine::new([
             Udp::new().shared() as SharedProtocol,
             Ipv4::new(dt4).shared(),
-<<<<<<< HEAD
-            Arp::new().shared(),
-            Pci::new([networks[2].tap()]).shared(),
-            d4.clone(),
-=======
             Pci::new([networks[2].clone()]).shared(),
             Capture::new(IP_ADDRESS_5, 0xbeef, 1).shared(),
->>>>>>> c6da45af
         ]),
     ];
 
