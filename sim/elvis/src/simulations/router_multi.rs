use crate::applications::{Capture, Router, SendMessage};
use elvis_core::{
    new_machine,
    protocols::{
        ipv4::{Ipv4, Ipv4Address, Recipient},
        udp::Udp,
        Endpoint, Pci,
    },
<<<<<<< HEAD
    run_internet, IpTable, Message, Network,
=======
    run_internet,
    shutdown::ExitStatus,
    Message, Network,
>>>>>>> 53ec46b2
};

const IP_ADDRESS_1: Ipv4Address = Ipv4Address::new([123, 45, 67, 89]);
const IP_ADDRESS_2: Ipv4Address = Ipv4Address::new([123, 45, 67, 90]);
const IP_ADDRESS_3: Ipv4Address = Ipv4Address::new([123, 45, 67, 91]);
const IP_ADDRESS_4: Ipv4Address = Ipv4Address::new([123, 45, 67, 92]);
const IP_ADDRESS_5: Ipv4Address = Ipv4Address::new([123, 45, 67, 93]);
const ROUTER_IP_1: Ipv4Address = Ipv4Address::new([123, 45, 76, 92]);
const ROUTER_IP_2: Ipv4Address = Ipv4Address::new([123, 45, 76, 93]);

// simulates a message being sent over a network of multiple staticly configured routers
pub async fn router_multi(destination: Ipv4Address) -> ExitStatus {
    // The ip table for the first router in path.
    // tells the router which of its tap slots to relay the message to
    let ip_table1: IpTable<Recipient> = [
        (IP_ADDRESS_1, Recipient::with_mac(0, 1)),
        (IP_ADDRESS_2, Recipient::with_mac(1, 1)),
        (IP_ADDRESS_3, Recipient::with_mac(1, 1)),
        (IP_ADDRESS_4, Recipient::with_mac(2, 1)),
        (IP_ADDRESS_5, Recipient::with_mac(2, 2)),
    ]
    .into_iter()
    .collect();

    // the ip table for the second router in the path
    let ip_table2: IpTable<Recipient> = [
        (IP_ADDRESS_1, Recipient::with_mac(0, 666)),
        (IP_ADDRESS_2, Recipient::with_mac(1, 1)),
        (IP_ADDRESS_3, Recipient::with_mac(2, 1)),
        (IP_ADDRESS_4, Recipient::with_mac(0, 666)),
        (IP_ADDRESS_5, Recipient::with_mac(0, 666)),
    ]
    .into_iter()
    .collect();

    // needed to configure captures
    let dt1: IpTable<Recipient> = [(IP_ADDRESS_2, Recipient::with_mac(0, 666))]
        .into_iter()
        .collect();
    let dt2: IpTable<Recipient> = [(IP_ADDRESS_3, Recipient::with_mac(0, 666))]
        .into_iter()
        .collect();
    let dt3: IpTable<Recipient> = [(IP_ADDRESS_4, Recipient::with_mac(0, 666))]
        .into_iter()
        .collect();
    let dt4: IpTable<Recipient> = [(IP_ADDRESS_5, Recipient::with_mac(0, 666))]
        .into_iter()
        .collect();

    let networks: Vec<_> = (0..5).map(|_| Network::basic()).collect();

    let machines = vec![
        // send message
        new_machine![
            Udp::new(),
            Ipv4::new(
                [(destination, Recipient::with_mac(0, 1))]
                    .into_iter()
                    .collect(),
            ),
            Pci::new([networks[0].clone()]),
            SendMessage::new(
                vec![Message::new(b"Hello World!")],
                Endpoint::new(destination, 0xbeef)
            )
        ],
        // machine representing our router
        new_machine![
            Pci::new([
                networks[0].clone(),
                networks[1].clone(),
                networks[2].clone(),
            ]),
            Ipv4::new(ip_table1.clone()),
            Router::new(ip_table1, ROUTER_IP_1)
        ],
        new_machine![
            Pci::new([
                networks[1].clone(),
                networks[3].clone(),
                networks[4].clone(),
            ]),
            Ipv4::new(ip_table2.clone()),
            Router::new(ip_table2, ROUTER_IP_2),
        ],
        // capture for destination 1
        new_machine![
            Udp::new(),
            Ipv4::new(dt1),
            Pci::new([networks[3].clone()]),
            Capture::new(
                Endpoint {
                    address: IP_ADDRESS_2,
                    port: 0xbeef,
                },
                1,
            )
            .exit_status(1),
        ],
        // capture for destination 2
        new_machine![
            Udp::new(),
            Ipv4::new(dt2),
            Pci::new([networks[4].clone()]),
            Capture::new(
                Endpoint {
                    address: IP_ADDRESS_3,
                    port: 0xbeef,
                },
                1,
            )
            .exit_status(2),
        ],
        // capture for destination 3
        new_machine![
            Udp::new(),
            Ipv4::new(dt3),
            Pci::new([networks[2].clone()]),
            Capture::new(
                Endpoint {
                    address: IP_ADDRESS_4,
                    port: 0xbeef,
                },
                1,
            )
            .exit_status(3),
        ],
        // capture for destination 4
        new_machine![
            Udp::new(),
            Ipv4::new(dt4),
            Pci::new([networks[2].clone()]),
            Capture::new(
                Endpoint {
                    address: IP_ADDRESS_5,
                    port: 0xbeef,
                },
                1,
            )
            .exit_status(4),
        ],
    ];

    run_internet(&machines).await
}

#[cfg(test)]
mod tests {

    #[tokio::test]
    async fn router_multi() {
        let test1 = super::router_multi(super::IP_ADDRESS_2);
        let test2 = super::router_multi(super::IP_ADDRESS_3);
        let test3 = super::router_multi(super::IP_ADDRESS_4);
        let test4 = super::router_multi(super::IP_ADDRESS_5);

        assert_eq!(test1.await, super::ExitStatus::Status(1));
        assert_eq!(test2.await, super::ExitStatus::Status(2));
        assert_eq!(test3.await, super::ExitStatus::Status(3));
        assert_eq!(test4.await, super::ExitStatus::Status(4));
    }
}<|MERGE_RESOLUTION|>--- conflicted
+++ resolved
@@ -6,13 +6,9 @@
         udp::Udp,
         Endpoint, Pci,
     },
-<<<<<<< HEAD
-    run_internet, IpTable, Message, Network,
-=======
     run_internet,
     shutdown::ExitStatus,
-    Message, Network,
->>>>>>> 53ec46b2
+    IpTable, Message, Network,
 };
 
 const IP_ADDRESS_1: Ipv4Address = Ipv4Address::new([123, 45, 67, 89]);
