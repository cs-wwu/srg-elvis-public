--- conflicted
+++ resolved
@@ -1,7 +1,7 @@
 use std::time::Duration;
 
 use crate::applications::{dns_test_client::DnsTestClient, dns_test_server::DnsTestServer};
-use tokio::time::Duration;
+// use tokio::time::Duration;
 use elvis_core::{
     new_machine,
     protocols::{
@@ -12,11 +12,7 @@
         udp::Udp,
         Arp, Pci, SocketAPI,
     },
-<<<<<<< HEAD
-    IpTable, Network, run_internet_with_timeout,
-=======
     run_internet_with_timeout, ExitStatus, IpTable, Network,
->>>>>>> c8cc2d02
 };
 
 /// Runs a basic client-server sim using the DNS client and server to resolve
@@ -68,12 +64,8 @@
         ],
     ];
 
-<<<<<<< HEAD
-    run_internet_with_timeout(&machines, Duration::from_secs(3)).await;
-=======
     let status = run_internet_with_timeout(&machines, Duration::from_secs(2)).await;
     assert_eq!(status, ExitStatus::Status(10));
->>>>>>> c8cc2d02
 }
 
 #[cfg(test)]
