--- conflicted
+++ resolved
@@ -14,11 +14,7 @@
 pub async fn tcp_stream_speed_test() {
     let network = Network::basic();
 
-<<<<<<< HEAD
-    let num_clients: u32 = 1000;
-=======
     let num_clients: u32 = 100;
->>>>>>> f81099bd
     let num_servers: u32 = 1;
 
     let mut client_ip_addresses: Vec<Ipv4Address> = vec![];
@@ -71,11 +67,7 @@
         ])
     }
 
-<<<<<<< HEAD
-    let status = run_internet_with_timeout(&machines, Duration::from_secs(10)).await;
-=======
     let status = run_internet_with_timeout(&machines, Duration::from_secs(3)).await;
->>>>>>> f81099bd
     assert_eq!(status, ExitStatus::Exited);
 
     // Get server machines out of the way
