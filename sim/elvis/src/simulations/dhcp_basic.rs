--- conflicted
+++ resolved
@@ -1,14 +1,8 @@
-<<<<<<< HEAD
 use std::time::Duration;
 
-use crate::applications::{
-    dhcp_server::{DhcpServer, IpRange},
-    Capture, SendMessage,
-=======
 use crate::{
     applications::{dhcp_server::DhcpServer, Capture, SendMessage},
     ip_generator::*,
->>>>>>> 0ebd6308
 };
 use elvis_core::{
     new_machine,
