<<<<<<< HEAD
use std::time::Duration;

use crate::applications::{
    dhcp_server::{DhcpServer, IpRange},
    Capture, SendMessage,
=======
use crate::{
    applications::{dhcp_server::DhcpServer, Capture, SendMessage},
    ip_generator::*,
>>>>>>> 0ebd6308
};
use elvis_core::{
    new_machine,
    protocols::{
        dhcp::{dhcp_client::DhcpClient, dhcp_client_listener::DhcpClientListener},
        ipv4::{Ipv4, Ipv4Address, Recipient},
        udp::Udp,
        Arp, Endpoint, Pci,
    },
    run_internet, run_internet_with_timeout, ExitStatus, IpTable, Message, Network,
};

// Sim to test basic IP address allocation from server
pub async fn dhcp_basic_offer() {
    let network = Network::basic();
    const DHCP_SERVER_IP: Ipv4Address = Ipv4Address::new([123, 123, 123, 123]);
    const CAPTURE_IP: Ipv4Address = Ipv4Address::new([255, 255, 255, 0]);
    const CAPTURE_ENDPOINT: Endpoint = Endpoint::new(CAPTURE_IP, 0);

    let ip_table: IpTable<Recipient> = [("0.0.0.0/0", Recipient::new(0, None))]
        .into_iter()
        .collect();

    let machines = vec![
        // Server
        new_machine![
            Udp::new(),
            Ipv4::new(ip_table.clone()),
            Pci::new([network.clone()]),
            Arp::basic(),
            DhcpServer::new(DHCP_SERVER_IP, IpRange::new(1.into(), 255.into())),
        ],
        // The capture machine has its IP address statically allocated because otherwise we would
        // also need address resolution
        new_machine![
            Udp::new(),
            Ipv4::new(ip_table.clone()),
            Pci::new([network.clone()]),
            Arp::basic(),
            Capture::new(CAPTURE_ENDPOINT, 2),
        ],
        // This machine and the next will get their IP addresses from the DHCP server and then send
        // messages to the capture machine.
        new_machine![
            Udp::new(),
            Ipv4::new(ip_table.clone()),
            Pci::new([network.clone()]),
            Arp::basic(),
            DhcpClient::new(DHCP_SERVER_IP, None),
            SendMessage::new(vec![Message::new("Hi")], CAPTURE_ENDPOINT),
        ],
        new_machine![
            Udp::new(),
            Ipv4::new(ip_table.clone()),
            Pci::new([network.clone()]),
            Arp::basic(),
            DhcpClient::new(DHCP_SERVER_IP, None),
            SendMessage::new(vec![Message::new("Hi")], CAPTURE_ENDPOINT),
        ],
    ];

    run_internet(&machines).await;
}

// Sim to test clients returning IP to server
pub async fn dhcp_basic_release() {
    let network = Network::basic();
    const DHCP_SERVER_IP: Ipv4Address = Ipv4Address::new([123, 123, 123, 123]);

    let ip_table: IpTable<Recipient> = [("0.0.0.0/0", Recipient::new(0, None))]
        .into_iter()
        .collect();

    let machines = vec![
        // Server
        new_machine![
            Udp::new(),
            Ipv4::new(ip_table.clone()),
            Pci::new([network.clone()]),
            DhcpServer::new(DHCP_SERVER_IP, IpRange::new(1.into(), 255.into())),
        ],
        // These machines will get their IPs from the DHCP server, return it, and request a new IP
        // where the machines second IP will be the same as its first
        new_machine![
            Udp::new(),
            Ipv4::new(ip_table.clone()),
            Pci::new([network.clone()]),
            DhcpClient::new(DHCP_SERVER_IP, Some(DhcpClientListener::new())),
        ],
        new_machine![
            Udp::new(),
            Ipv4::new(ip_table.clone()),
            Pci::new([network.clone()]),
            DhcpClient::new(DHCP_SERVER_IP, Some(DhcpClientListener::new())),
        ],
    ];

    let status = run_internet_with_timeout(&machines, Duration::from_secs(2)).await;
    assert_eq!(status, ExitStatus::Exited);

    let mut machines_iter = machines.into_iter();
    let server = machines_iter.next().unwrap();
    let client1 = machines_iter.next().unwrap();
    let client2 = machines_iter.next().unwrap();

    assert_eq!(
        server
            .into_inner()
            .protocol::<DhcpServer>()
            .unwrap()
            .ip_generator
            .write()
            .unwrap()
            .fetch_ip()
            .unwrap(),
        Ipv4Address::from(3)
    );
    // It's not consistent which machine gets [0.0.0.1] or [0.0.0.2] so just asserting that they have *some* IP
    // While the above assertion ensures they're one of the two mentioned values
    assert!(client1
        .into_inner()
        .protocol::<DhcpClient>()
        .unwrap()
        .ip_address
        .read()
        .unwrap()
        .is_some());
    assert!(client2
        .into_inner()
        .protocol::<DhcpClient>()
        .unwrap()
        .ip_address
        .read()
        .unwrap()
        .is_some());
}

#[cfg(test)]
mod tests {
    #[tokio::test]
    async fn dhcp_basic_offer() {
        super::dhcp_basic_offer().await;
    }
    #[tokio::test]
    async fn dhcp_basic_release() {
        super::dhcp_basic_release().await;
    }
}<|MERGE_RESOLUTION|>--- conflicted
+++ resolved
@@ -1,14 +1,6 @@
-<<<<<<< HEAD
-use std::time::Duration;
-
-use crate::applications::{
-    dhcp_server::{DhcpServer, IpRange},
-    Capture, SendMessage,
-=======
 use crate::{
     applications::{dhcp_server::DhcpServer, Capture, SendMessage},
-    ip_generator::*,
->>>>>>> 0ebd6308
+    ip_generator::IpRange,
 };
 use elvis_core::{
     new_machine,
@@ -20,6 +12,7 @@
     },
     run_internet, run_internet_with_timeout, ExitStatus, IpTable, Message, Network,
 };
+use std::time::Duration;
 
 // Sim to test basic IP address allocation from server
 pub async fn dhcp_basic_offer() {
