--- conflicted
+++ resolved
@@ -1,21 +1,10 @@
-<<<<<<< HEAD
-use elvis::simulations;
-use std::time::Instant;
-=======
 use elvis::cli::initialize_from_arguments;
 use std::env;
->>>>>>> 8c081413
 
 /// Without arguments, will do nothing
 #[tokio::main]
 async fn main() {
-<<<<<<< HEAD
-    let now = Instant::now();
-    simulations::udp_gigabyte_bench().await;
-    println!("{:?}", now.elapsed());
-=======
     println!("Elvis v{}", env!("CARGO_PKG_VERSION"));
     initialize_from_arguments().await;
     println!("Done");
->>>>>>> 8c081413
 }