--- conflicted
+++ resolved
@@ -33,13 +33,9 @@
 mod tcp_with_unreliable;
 pub use tcp_with_unreliable::tcp_with_unreliable;
 
-<<<<<<< HEAD
+// pub mod arp_sims;
+
 // pub mod subscribing;
-=======
-pub mod arp_sims;
-
-pub mod subscribing;
->>>>>>> d20d684a
 
 mod tcp_gigabyte_bench;
 pub use tcp_gigabyte_bench::tcp_gigabyte_bench;
