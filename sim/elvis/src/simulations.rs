--- conflicted
+++ resolved
@@ -51,10 +51,8 @@
 mod udp_broadcast;
 pub use udp_broadcast::udp_broadcast_basic;
 
-<<<<<<< HEAD
 mod rip_router_sim;
 pub use rip_router_sim::rip_router;
-=======
+
 mod localhost;
 pub use localhost::localhost;
->>>>>>> 516c86d0
