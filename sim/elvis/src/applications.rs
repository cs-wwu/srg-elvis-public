--- conflicted
+++ resolved
@@ -39,11 +39,8 @@
 pub mod tcp_listener_server;
 pub use tcp_listener_server::TcpListenerServer;
 
-<<<<<<< HEAD
 pub mod multi_capture;
 pub use multi_capture::Counter;
 pub use multi_capture::MultiCapture;
-=======
+
 pub mod dhcp_server;
-pub use dhcp_server::DhcpServer;
->>>>>>> 7f548cb4
