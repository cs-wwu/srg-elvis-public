//! Parses the command line arguments.
//!
//! Currently parses only logging and allows specifying an ndl file.
//! Basic usage for running the basic example with logging to a file:
//!
//! ```cargo run -- --ndl ./ndl/basic.ndl --log```
//!
//! For logging to stdout
//!
//! ```cargo run -- --ndl ./ndl/basic.ndl --stdout```
//!
//! Requires adding parse_cli() function at start of main.

use chrono;
use clap::Parser;
use std::{
    fs::{create_dir_all, OpenOptions},
    sync::Arc,
};

use tracing_subscriber::{prelude::*, fmt, Registry, };
use tracing::Subscriber;

use crate::ndl::generate_and_run_sim;

/// Stores the different command line arguments.
#[derive(Parser)]
struct Args {
    /// Should logging to a file be enabled
    #[arg(short, long)]
    log: bool,
    /// Should logging to stdout be enabled
    #[arg(short, long)]
    stdout: bool,
    /// Path to a .ndl file
    #[arg(short, long, default_value = "")]
    ndl: String,
}

/// Parses command line arguments and allows for quick checking of them.
pub async fn initialize_from_arguments() {
    let cli = Args::parse();
    if cli.log || cli.stdout{
        initialize_logging(cli.stdout, cli.log);
    }
    if !cli.ndl.is_empty() {
        let mut file_path: String = cli.ndl.clone();
        if !file_path.ends_with(".ndl") {
            file_path += ".ndl";
        }
        generate_and_run_sim(file_path).await;
    }
}

/// Initializes the event protocol. Only should be called once when the sim starts.
/// Allows for event! to be called and writes to a log file in elvis-core/src/logs or to stdout.
/// During Tests -- cargo test -- logs will not be generated for the time being
fn initialize_logging(stdout:bool, file:bool) {
<<<<<<< HEAD
    // TODO Clean up this code I really don't like how I'm doing this but trying to do it another way led to headaches
    let subscriber: Box<dyn Subscriber + Send + Sync> = 
        match (stdout, file) {
            (true, true) => {
                let main_path = "./logs";
                create_dir_all(main_path).unwrap();
                let file_path = format!(
                    "{}/debug-{}.log",
                    main_path,
                    chrono::offset::Local::now().format("%y-%m-%d_%H-%M-%S")
                );
                let file = OpenOptions::new()
                    .write(true)
                    .append(true)
                    .create(true)
                    .open(file_path)
                    .unwrap();
                Box::new(Registry::default()
                    // TODO Add options for json logging versus pretty print
                    .with(fmt::Layer::default().json().with_writer(Arc::new(file)))
                    .with(fmt::Layer::default().pretty().without_time().with_file(false).with_writer(std::io::stdout)))
            }
            (true, false) => {
                Box::new(Registry::default()
                .with(fmt::Layer::default().pretty().without_time().with_file(false).with_writer(std::io::stdout)))
            },
            (false, true) => {
                let main_path = "./logs";
                create_dir_all(main_path).unwrap();
                let file_path = format!(
                    "{}/debug-{}.log",
                    main_path,
                    chrono::offset::Local::now().format("%y-%m-%d_%H-%M-%S")
                );
                let file = OpenOptions::new()
                    .write(true)
                    .append(true)
                    .create(true)
                    .open(file_path)
                    .unwrap();
                Box::new(Registry::default()
                .with(fmt::Layer::default().json().with_writer(Arc::new(file))))
            },
            _ => Box::new(Registry::default()),
        };
=======
    // TODO Clean up this code I really don't like how I'm doing this but trying to do it another way lead to headaches
    let subscriber: Box<dyn Subscriber + Send + Sync> = 
    match (stdout, file) {
        (true, true) => {
            let main_path = "./logs";
            create_dir_all(main_path).unwrap();
            let file_path = format!(
                "{}/debug-{}.log",
                main_path,
                chrono::offset::Local::now().format("%y-%m-%d_%H-%M-%S")
            );
            let file = OpenOptions::new()
                .write(true)
                .append(true)
                .create(true)
                .open(file_path)
                .unwrap();
            Box::new(Registry::default()
                .with(fmt::Layer::default().json().with_writer(Arc::new(file)))
                .with(fmt::Layer::default().pretty().without_time().with_file(false).with_writer(std::io::stdout)))
        }
        (true, false) => {
            Box::new(Registry::default()
            .with(fmt::Layer::default().pretty().without_time().with_file(false).with_writer(std::io::stdout)))
        },
        (false, true) => {
            let main_path = "./logs";
            create_dir_all(main_path).unwrap();
            let file_path = format!(
                "{}/debug-{}.log",
                main_path,
                chrono::offset::Local::now().format("%y-%m-%d_%H-%M-%S")
            );
            let file = OpenOptions::new()
                .write(true)
                .append(true)
                .create(true)
                .open(file_path)
                .unwrap();
            Box::new(Registry::default()
            .with(fmt::Layer::default().json().with_writer(Arc::new(file))))
        },
        _ => Box::new(Registry::default()),
    };
>>>>>>> 89c1ca51
    // set the global default so all events/logs go to the same subscriber and
    // subsequently the same file TODO: Talk to tim on handling errors properly
    tracing::subscriber::set_global_default(subscriber).unwrap()
}<|MERGE_RESOLUTION|>--- conflicted
+++ resolved
@@ -56,54 +56,7 @@
 /// Allows for event! to be called and writes to a log file in elvis-core/src/logs or to stdout.
 /// During Tests -- cargo test -- logs will not be generated for the time being
 fn initialize_logging(stdout:bool, file:bool) {
-<<<<<<< HEAD
-    // TODO Clean up this code I really don't like how I'm doing this but trying to do it another way led to headaches
-    let subscriber: Box<dyn Subscriber + Send + Sync> = 
-        match (stdout, file) {
-            (true, true) => {
-                let main_path = "./logs";
-                create_dir_all(main_path).unwrap();
-                let file_path = format!(
-                    "{}/debug-{}.log",
-                    main_path,
-                    chrono::offset::Local::now().format("%y-%m-%d_%H-%M-%S")
-                );
-                let file = OpenOptions::new()
-                    .write(true)
-                    .append(true)
-                    .create(true)
-                    .open(file_path)
-                    .unwrap();
-                Box::new(Registry::default()
-                    // TODO Add options for json logging versus pretty print
-                    .with(fmt::Layer::default().json().with_writer(Arc::new(file)))
-                    .with(fmt::Layer::default().pretty().without_time().with_file(false).with_writer(std::io::stdout)))
-            }
-            (true, false) => {
-                Box::new(Registry::default()
-                .with(fmt::Layer::default().pretty().without_time().with_file(false).with_writer(std::io::stdout)))
-            },
-            (false, true) => {
-                let main_path = "./logs";
-                create_dir_all(main_path).unwrap();
-                let file_path = format!(
-                    "{}/debug-{}.log",
-                    main_path,
-                    chrono::offset::Local::now().format("%y-%m-%d_%H-%M-%S")
-                );
-                let file = OpenOptions::new()
-                    .write(true)
-                    .append(true)
-                    .create(true)
-                    .open(file_path)
-                    .unwrap();
-                Box::new(Registry::default()
-                .with(fmt::Layer::default().json().with_writer(Arc::new(file))))
-            },
-            _ => Box::new(Registry::default()),
-        };
-=======
-    // TODO Clean up this code I really don't like how I'm doing this but trying to do it another way lead to headaches
+   // TODO(carsonhenrich) Clean up this code I really don't like how I'm doing this but trying to do it another way lead to headaches
     let subscriber: Box<dyn Subscriber + Send + Sync> = 
     match (stdout, file) {
         (true, true) => {
@@ -147,7 +100,6 @@
         },
         _ => Box::new(Registry::default()),
     };
->>>>>>> 89c1ca51
     // set the global default so all events/logs go to the same subscriber and
     // subsequently the same file TODO: Talk to tim on handling errors properly
     tracing::subscriber::set_global_default(subscriber).unwrap()
