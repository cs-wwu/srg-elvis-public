//! Generates machines from a given parse
use std::collections::{HashMap, HashSet};

use crate::ndl::generating::{
    application_generator::*, generator_utils::ip_string_to_ip,
};
use crate::ndl::parsing::parsing_data::*;
use elvis_core::machine::ProtocolMapBuilder;
use elvis_core::protocols::ipv4::{Ipv4Address, Recipient};
use elvis_core::protocols::Arp;
use elvis_core::protocols::Pci;
use elvis_core::protocols::{ipv4::Ipv4, udp::Udp};
use elvis_core::IpTable;
use itertools::Itertools;

use super::generator_data::NetworkInfo;

/// Machine Generator generates machines from a given [Machines] struct and places them in the [Internet]
pub fn machine_generator(machines: Machines, networks: &NetworkInfo) -> Vec<elvis_core::Machine> {
    // Focusing on Interfaces, protocols, and applications
    let mut name_to_ip: HashMap<String, Ipv4Address> = HashMap::new();
    let mut ip_gen = networks.ip_hash.clone();

    for machine in machines.iter() {
        let mut cur_name: String = String::new();
        let mut machine_count: u64 = 1;

        // Get the machine count if there is one
        if machine.options.is_some() && machine.options.as_ref().unwrap().contains_key("count") {
            machine_count = machine
                .options
                .as_ref()
                .unwrap()
                .get("count")
                .unwrap()
                .parse::<u64>()
                .unwrap_or_else(|_| {
                    panic!(
                        "Invalid count argument in machine. Expected u64 and found: {}",
                        machine.options.as_ref().unwrap().get("count").unwrap()
                    )
                });
            assert!(machine_count > 0, "Machine count less than 1.");
        }
        // Loop through the count for each machine
        for temp_machine_count in 0..machine_count {
            // Create a name for each machine where one is specified
            // If the machine > 1 append the number to maintain unique names
            if machine.options.is_some() && machine.options.as_ref().unwrap().contains_key("name") {
                cur_name = machine
                    .options
                    .as_ref()
                    .unwrap()
                    .get("name")
                    .unwrap()
                    .to_string();
                if machine_count > 1 {
                    cur_name = cur_name + "-" + &temp_machine_count.to_string();
                }
            }
            // Create a name to ip mapping if a name has been provided
            if !cur_name.is_empty() {
                for app in &machine.interfaces.applications {
                    assert!(
                        app.options.contains_key("name"),
                        "Machine application does not contain a name"
                    );
                    let app_name = app.options.get("name").unwrap().as_str();
                    if app_name == "capture"
                        || app_name == "forward"
                        || app_name == "ping_pong"
                        || app_name == "send_message"
                    {
                        assert!(
                            app.options.contains_key("ip") || app_name == "send_message",
                            "{app_name} application doesn't contain ip."
                        );

                        // This check makes sure counts do not appear on recieving machines.
                        // Can be removed when ELVIS allows for this.
                        assert!(
                            machine_count == 1 || app_name == "send_message",
                            "Machine {cur_name} contains count and {app_name} application"
                        );

                        // Get the local ip of the application
                        let ip = ip_string_to_ip(
                            if app_name == "send_message" {
                                app.options
                                    .get("ip")
                                    .map_or("127.0.0.1".to_string(), |ip_str| ip_str.to_string())
                            } else {
                                app.options
                                    .get("ip")
                                    .unwrap_or_else(|| {
                                        panic!("{app_name} application doesn't contain ip.")
                                    })
                                    .to_string()
                            },
                            "Application IP",
                        );

                        name_to_ip.insert(cur_name.clone(), ip.into());
                    }
                }
            }
        }
    }
    let mut machine_list = Vec::new();
    for machine in &machines {
        let mut machine_count = 1;
        let mut _cur_machine_name: String;
        if machine.options.is_some() {
            // Parse machine parameters if there are any
            for option in machine.options.as_ref().unwrap() {
                match option.0.as_str() {
                    // TODO: Checks may be able to be removed as we checked up above in the stack
                    "count" => {
                        machine_count = option.1.parse::<u64>().unwrap_or_else(|_| {
                            panic!(
                                "Invalid count argument in machine. Expected u64 and found: {}",
                                option.1
                            )
                        });
                        assert!(machine_count > 0, "Machine count less than 1.");
                    }
                    "name" => {
                        _cur_machine_name = option.1.clone();
                    }

                    _ => {}
                }
            }
        }

        for _count in 0..machine_count {
            let mut net_ids = Vec::new();
            let mut networks_to_be_added = Vec::new();
            let mut protocol_map = ProtocolMapBuilder::new();
            let mut ip_table = IpTable::<Recipient>::new();

            //add networks to the machine
            for net in machine.interfaces.networks.iter() {
                // TODO: maybe still need an error test
                assert!(
                    networks.nets.contains_key(
                        net.options
                            .get("id")
                            .expect("No ID found in network being added to machine.")
                    ),
                    "Invalid Network ID found. Got {} expected {:?}",
                    net.options.get("id").unwrap(),
                    networks.nets.keys().sorted().join(" , ")
                );
                //Save the relevant network id's and their corresponding data for later use
                let net_id = net.options.get("id").unwrap();
                let network_adding = networks.nets.get(net_id).unwrap();
                net_ids.push(net_id.to_string());
                networks_to_be_added.push(network_adding.clone());
            }
            protocol_map = protocol_map.with(Pci::new(networks_to_be_added));

            //build all apps the machine has
            for app in &machine.interfaces.applications {
                assert!(
                    app.options.contains_key("name"),
                    "Machine application does not contain a name"
                );
                let app_name = app.options.get("name").unwrap().as_str();
                match app_name {
                    "send_message" => {
                        protocol_map = protocol_map.with(send_message_builder(app, &name_to_ip, &mut ip_table, &mut ip_gen, &net_ids))
                    }

                    "capture" => {
                        protocol_map = protocol_map.with(capture_builder(app, &mut ip_table, &mut ip_gen, &net_ids));
                    }

                    "forward" => {
                        protocol_map = protocol_map.with(forward_message_builder(app, &name_to_ip, &mut ip_table, &mut ip_gen, &net_ids))
                    }

                    "ping_pong" => {
                        protocol_map = protocol_map.with(ping_pong_builder(
                            app,
                            &name_to_ip,
                            &mut ip_table,
                            &mut ip_gen,
                            &net_ids
                        ))
                    }
                    "rip_router" => {
                        rip_router_builder(
                            app,
                            &name_to_ip,
                            &mut ip_table,
                            &mut ip_gen
                        )
                    }
                    "arp_router" => {
                        protocol_map = protocol_map.with(arp_router_builder(
                            app,
                            &name_to_ip,
                            &mut ip_table,
                            &mut ip_gen
                        ))
                    }

                    _ => {
                        panic!("Invalid application in machine. Got application {app_name}");
                    }
                }
            }

            // List of required protocols for each machine. Since they are required
            // a default version of the protocal can be automatically added to the machines
            // without needing user input in NDL files. If the user prefers to specify
            // them that is also supported.
            let required_protocols: HashSet<&str> = ["IPv4", "ARP"].iter().copied().collect();
            let mut encountered_protocols: HashSet<&str> = HashSet::new();

            // Creates the user specified protocols and adds them to the protocol map
            // Generated protocols are recorded to allow automatic addition of required protocols
            for protocol in &machine.interfaces.protocols {
<<<<<<< HEAD
                let protocol_name: &str = protocol.options.get("name").unwrap();
                match protocol_name {
                    "UDP" => protocol_map = protocol_map.with(Udp::new()),
                    "IPv4" => protocol_map = protocol_map.with(Ipv4::new(ip_table.clone())),
                    "ARP" => protocol_map = protocol_map.with(arp_builder(
                        &name_to_ip,
                        &protocol.options)),
                    _ => {
                        panic!(
                            "Invalid Protocol found in machine. Found: {}",
                            protocol_name
                        )
=======
                for option in &protocol.options {
                    match option.1.as_str() {
                        "UDP" => protocol_map = protocol_map.with(Udp::new()),
                        "IPv4" => protocol_map = protocol_map.with(Ipv4::new(ip_table.clone())),
                        "ARP" => {
                            protocol_map =
                                protocol_map.with(arp_builder(&name_to_ip, &protocol.options))
                        }
                        _ => {
                            panic!(
                                "Invalid Protocol found in machine. Found: {}",
                                option.1.as_str()
                            )
                        }
>>>>>>> 349af291
                    }
                }
                // Add the encountered protocol name to the HashSet
                encountered_protocols.insert(protocol_name);
            }

            // Check for missing required protocols and add them if necessary
            for required_protocol in &required_protocols {
                if !encountered_protocols.contains(required_protocol) {
                    match *required_protocol {
                        "IPv4" => protocol_map = protocol_map.with(Ipv4::new(ip_table.clone())),
                        "ARP" => protocol_map = protocol_map.with(Arp::basic()),
                        _ => {
                            panic!("Missing required protocol: {}", required_protocol);
                        }
                    }
                }
            }

            machine_list.push(elvis_core::Machine::new(protocol_map.build()));
        }
    }
    machine_list
}<|MERGE_RESOLUTION|>--- conflicted
+++ resolved
@@ -222,7 +222,6 @@
             // Creates the user specified protocols and adds them to the protocol map
             // Generated protocols are recorded to allow automatic addition of required protocols
             for protocol in &machine.interfaces.protocols {
-<<<<<<< HEAD
                 let protocol_name: &str = protocol.options.get("name").unwrap();
                 match protocol_name {
                     "UDP" => protocol_map = protocol_map.with(Udp::new()),
@@ -235,22 +234,6 @@
                             "Invalid Protocol found in machine. Found: {}",
                             protocol_name
                         )
-=======
-                for option in &protocol.options {
-                    match option.1.as_str() {
-                        "UDP" => protocol_map = protocol_map.with(Udp::new()),
-                        "IPv4" => protocol_map = protocol_map.with(Ipv4::new(ip_table.clone())),
-                        "ARP" => {
-                            protocol_map =
-                                protocol_map.with(arp_builder(&name_to_ip, &protocol.options))
-                        }
-                        _ => {
-                            panic!(
-                                "Invalid Protocol found in machine. Found: {}",
-                                option.1.as_str()
-                            )
-                        }
->>>>>>> 349af291
                     }
                 }
                 // Add the encountered protocol name to the HashSet
