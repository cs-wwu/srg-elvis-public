//! Generates machines from a given parse
use std::collections::{HashMap, HashSet};

use crate::ndl::generating::{
<<<<<<< HEAD
    application_generator::*, generator_utils::ip_string_to_ip,
=======
    application_generator::*, generator_utils::ip_string_to_ip, protocol_generator::*,
>>>>>>> afe1c441
};
use crate::ndl::parsing::parsing_data::*;
use elvis_core::machine::ProtocolMapBuilder;
use elvis_core::protocols::ipv4::{Ipv4Address, Recipient};
use elvis_core::protocols::Arp;
use elvis_core::protocols::Pci;
use elvis_core::protocols::{ipv4::Ipv4, udp::Udp};
use elvis_core::IpTable;
use itertools::Itertools;

use super::generator_data::NetworkInfo;

/// Machine Generator generates machines from a given [Machines] struct and places them in the [Internet]
pub fn machine_generator(machines: Machines, networks: &NetworkInfo) -> Vec<elvis_core::Machine> {
    // Focusing on Interfaces, protocols, and applications
    let mut name_to_ip: HashMap<String, Ipv4Address> = HashMap::new();
    let mut ip_gen = networks.ip_hash.clone();

    for machine in machines.iter() {
        let mut cur_name: String = String::new();
        let mut machine_count: u64 = 1;

        // Get the machine count if there is one
        if machine.options.is_some() && machine.options.as_ref().unwrap().contains_key("count") {
            machine_count = machine
                .options
                .as_ref()
                .unwrap()
                .get("count")
                .unwrap()
                .parse::<u64>()
                .unwrap_or_else(|_| {
                    panic!(
                        "Invalid count argument in machine. Expected u64 and found: {}",
                        machine.options.as_ref().unwrap().get("count").unwrap()
                    )
                });
            assert!(machine_count > 0, "Machine count less than 1.");
        }
        // Loop through the count for each machine
        for temp_machine_count in 0..machine_count {
            // Create a name for each machine where one is specified
            // If the machine > 1 append the number to maintain unique names
            if machine.options.is_some() && machine.options.as_ref().unwrap().contains_key("name") {
                cur_name = machine
                    .options
                    .as_ref()
                    .unwrap()
                    .get("name")
                    .unwrap()
                    .to_string();
                if machine_count > 1 {
                    cur_name = cur_name + "-" + &temp_machine_count.to_string();
                }
            }
            // Create a name to ip mapping if a name has been provided
            if !cur_name.is_empty() {
                for app in &machine.interfaces.applications {
                    assert!(
                        app.options.contains_key("name"),
                        "Machine application does not contain a name"
                    );
                    let app_name = app.options.get("name").unwrap().as_str();
                    if app_name == "capture"
                        || app_name == "forward"
                        || app_name == "ping_pong"
                        || app_name == "send_message"
                    {
                        assert!(
                            app.options.contains_key("ip") || app_name == "send_message",
                            "{app_name} application doesn't contain ip."
                        );

                        // This check makes sure counts do not appear on recieving machines.
                        // Can be removed when ELVIS allows for this.
                        assert!(
                            machine_count == 1 || app_name == "send_message",
                            "Machine {cur_name} contains count and {app_name} application"
                        );

                        // Get the local ip of the application
                        let ip = ip_string_to_ip(
                            if app_name == "send_message" {
                                app.options
                                    .get("ip")
                                    .map_or("127.0.0.1".to_string(), |ip_str| ip_str.to_string())
                            } else {
                                app.options
                                    .get("ip")
                                    .unwrap_or_else(|| {
                                        panic!("{app_name} application doesn't contain ip.")
                                    })
                                    .to_string()
                            },
                            "Application IP",
                        );

                        name_to_ip.insert(cur_name.clone(), ip.into());
                    }
                }
            }
        }
    }
    let mut machine_list = Vec::new();
    for machine in &machines {
        let mut machine_count = 1;
        let mut _cur_machine_name: String;
        if machine.options.is_some() {
            // Parse machine parameters if there are any
            for option in machine.options.as_ref().unwrap() {
                match option.0.as_str() {
                    // TODO: Checks may be able to be removed as we checked up above in the stack
                    "count" => {
                        machine_count = option.1.parse::<u64>().unwrap_or_else(|_| {
                            panic!(
                                "Invalid count argument in machine. Expected u64 and found: {}",
                                option.1
                            )
                        });
                        assert!(machine_count > 0, "Machine count less than 1.");
                    }
                    "name" => {
                        _cur_machine_name = option.1.clone();
                    }

                    _ => {}
                }
            }
        }

        for _count in 0..machine_count {
            let mut net_ids = Vec::new();
            let mut networks_to_be_added = Vec::new();
            let mut protocol_map = ProtocolMapBuilder::new();
            let mut ip_table = IpTable::<Recipient>::new();

            //add networks to the machine
            for net in machine.interfaces.networks.iter() {
                // TODO: maybe still need an error test
                assert!(
                    networks.nets.contains_key(
                        net.options
                            .get("id")
                            .expect("No ID found in network being added to machine.")
                    ),
                    "Invalid Network ID found. Got {} expected {:?}",
                    net.options.get("id").unwrap(),
                    networks.nets.keys().sorted().join(" , ")
                );
                //Save the relevant network id's and their corresponding data for later use
                let net_id = net.options.get("id").unwrap();
                let network_adding = networks.nets.get(net_id).unwrap();
                net_ids.push(net_id.to_string());
                networks_to_be_added.push(network_adding.clone());
            }
            protocol_map = protocol_map.with(Pci::new(networks_to_be_added));

            //build all apps the machine has
            for app in &machine.interfaces.applications {
                assert!(
                    app.options.contains_key("name"),
                    "Machine application does not contain a name"
                );
                let app_name = app.options.get("name").unwrap().as_str();
                match app_name {
                    "send_message" => {
<<<<<<< HEAD
                        protocol_map = protocol_map.with(send_message_builder(app, &name_to_ip, &mut ip_table, &mut ip_gen, &net_ids))
                    }

                    "capture" => {
                        protocol_map = protocol_map.with(capture_builder(app, &mut ip_table, &mut ip_gen, &net_ids));
                    }

                    "forward" => {
                        protocol_map = protocol_map.with(forward_message_builder(app, &name_to_ip, &mut ip_table, &mut ip_gen, &net_ids))
=======
                        protocol_map = protocol_map.with(send_message_builder(
                            app,
                            &name_to_ip,
                            &mut ip_table,
                            &mut ip_gen,
                        ))
                    }

                    "capture" => {
                        protocol_map =
                            protocol_map.with(capture_builder(app, &mut ip_table, &mut ip_gen));
                    }

                    "forward" => {
                        protocol_map = protocol_map.with(forward_message_builder(
                            app,
                            &name_to_ip,
                            &mut ip_table,
                            &mut ip_gen,
                        ))
>>>>>>> afe1c441
                    }

                    "ping_pong" => {
                        protocol_map = protocol_map.with(ping_pong_builder(
                            app,
                            &name_to_ip,
                            &mut ip_table,
                            &mut ip_gen,
<<<<<<< HEAD
                            &net_ids
=======
>>>>>>> afe1c441
                        ))
                    }

                    _ => {
                        panic!("Invalid application in machine. Got application {app_name}");
                    }
                }
            }

            // List of required protocols for each machine. Since they are required
            // a default version of the protocal can be automatically added to the machines
            // without needing user input in NDL files. If the user prefers to specify
            // them that is also supported.
            let required_protocols: HashSet<&str> = ["IPv4", "ARP"].iter().copied().collect();
            let mut encountered_protocols: HashSet<&str> = HashSet::new();

            // Creates the user specified protocols and adds them to the protocol map
            // Generated protocols are recorded to allow automatic addition of required protocols
            for protocol in &machine.interfaces.protocols {
                for option in &protocol.options {
                    match option.1.as_str() {
                        "UDP" => protocol_map = protocol_map.with(Udp::new()),
                        "IPv4" => protocol_map = protocol_map.with(Ipv4::new(ip_table.clone())),
                        "ARP" => {
                            protocol_map =
                                protocol_map.with(arp_builder(&name_to_ip, &protocol.options))
                        }
                        _ => {
                            panic!(
                                "Invalid Protocol found in machine. Found: {}",
                                option.1.as_str()
                            )
                        }
                    }
                    // Add the encountered protocol name to the HashSet
                    encountered_protocols.insert(option.1.as_str());
                }
            }

            // Check for missing required protocols and add them if necessary
            for required_protocol in &required_protocols {
                if !encountered_protocols.contains(required_protocol) {
                    match *required_protocol {
                        "IPv4" => protocol_map = protocol_map.with(Ipv4::new(ip_table.clone())),
                        "ARP" => protocol_map = protocol_map.with(Arp::basic()),
                        _ => {
                            panic!("Missing required protocol: {}", required_protocol);
                        }
                    }
                }
            }

            machine_list.push(elvis_core::Machine::new(protocol_map.build()));
        }
    }
    machine_list
}<|MERGE_RESOLUTION|>--- conflicted
+++ resolved
@@ -2,11 +2,7 @@
 use std::collections::{HashMap, HashSet};
 
 use crate::ndl::generating::{
-<<<<<<< HEAD
     application_generator::*, generator_utils::ip_string_to_ip,
-=======
-    application_generator::*, generator_utils::ip_string_to_ip, protocol_generator::*,
->>>>>>> afe1c441
 };
 use crate::ndl::parsing::parsing_data::*;
 use elvis_core::machine::ProtocolMapBuilder;
@@ -173,7 +169,6 @@
                 let app_name = app.options.get("name").unwrap().as_str();
                 match app_name {
                     "send_message" => {
-<<<<<<< HEAD
                         protocol_map = protocol_map.with(send_message_builder(app, &name_to_ip, &mut ip_table, &mut ip_gen, &net_ids))
                     }
 
@@ -183,28 +178,6 @@
 
                     "forward" => {
                         protocol_map = protocol_map.with(forward_message_builder(app, &name_to_ip, &mut ip_table, &mut ip_gen, &net_ids))
-=======
-                        protocol_map = protocol_map.with(send_message_builder(
-                            app,
-                            &name_to_ip,
-                            &mut ip_table,
-                            &mut ip_gen,
-                        ))
-                    }
-
-                    "capture" => {
-                        protocol_map =
-                            protocol_map.with(capture_builder(app, &mut ip_table, &mut ip_gen));
-                    }
-
-                    "forward" => {
-                        protocol_map = protocol_map.with(forward_message_builder(
-                            app,
-                            &name_to_ip,
-                            &mut ip_table,
-                            &mut ip_gen,
-                        ))
->>>>>>> afe1c441
                     }
 
                     "ping_pong" => {
@@ -213,10 +186,7 @@
                             &name_to_ip,
                             &mut ip_table,
                             &mut ip_gen,
-<<<<<<< HEAD
                             &net_ids
-=======
->>>>>>> afe1c441
                         ))
                     }
 
