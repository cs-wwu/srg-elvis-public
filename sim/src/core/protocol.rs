--- conflicted
+++ resolved
@@ -123,19 +123,11 @@
         context: Context,
     ) -> Result<(), Box<dyn Error>>;
 
-<<<<<<< HEAD
-    fn start(self: Arc<Self>, context: Context, shutdown: Sender<()>)
-        -> Result<(), Box<dyn Error>>;
-=======
-    /// Start the protocol running. This may spawn tasks and timers
-    /// that the protocol needs to run.
-    /// The default implementation is a no-op.
     fn start(
-        &mut self,
-        _context: ProtocolContext,
+        self: Arc<Self>,
+        _context: Context,
         _shutdown: Sender<()>,
     ) -> Result<(), Box<dyn Error>> {
         Ok(())
     }
->>>>>>> 73e24d66
 }