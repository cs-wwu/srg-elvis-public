[package]
name = "elvis-core"
version = "0.2.0"
edition = "2021"

[dependencies]
thiserror = "1.0.37"
const-fnv1a-hash = "1.1.0"
tokio = { version = "1.23.0", features = ["rt", "rt-multi-thread", "time", "macros", "signal", "sync"] }
dashmap = "5.4.0"
tracing = "0.1.37"
<<<<<<< HEAD
futures = "0.3.25"
=======
rand = { version = "0.8.5", features = ["small_rng"] }
>>>>>>> 06977cea

[dev-dependencies]
anyhow = "1.0"
etherparse = "0.10"<|MERGE_RESOLUTION|>--- conflicted
+++ resolved
@@ -9,11 +9,8 @@
 tokio = { version = "1.23.0", features = ["rt", "rt-multi-thread", "time", "macros", "signal", "sync"] }
 dashmap = "5.4.0"
 tracing = "0.1.37"
-<<<<<<< HEAD
 futures = "0.3.25"
-=======
 rand = { version = "0.8.5", features = ["small_rng"] }
->>>>>>> 06977cea
 
 [dev-dependencies]
 anyhow = "1.0"
