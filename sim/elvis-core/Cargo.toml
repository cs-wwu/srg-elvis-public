--- conflicted
+++ resolved
@@ -4,20 +4,12 @@
 edition = "2021"
 
 [dependencies]
-<<<<<<< HEAD
 thiserror = "1.0.37"
 const-fnv1a-hash = "1.1.0"
 tokio = { version = "1.23.0", features = ["rt", "rt-multi-thread", "time", "macros", "signal", "sync"] }
 dashmap = "5.4.0"
 tracing = "0.1.37"
 rand = { version = "0.8.5", features = ["small_rng"] }
-=======
-thiserror = "1.0"
-const-fnv1a-hash = "1.0"
-tokio = { version = "1.20", features = ["rt", "rt-multi-thread", "time", "macros", "signal", "sync"] }
-dashmap = "5.3"
-tracing = "0.1.37"
->>>>>>> 80050da2
 
 [dev-dependencies]
 anyhow = "1.0"
