use std::collections::BTreeMap;
use std::fmt;

use crate::machine::PciSlot;
use crate::protocols::arp::subnetting::*;
use crate::protocols::ipv4::{Ipv4Address, Recipient, Recipients};
use std::collections::btree_map::*;

use std::fmt::Debug;

<<<<<<< HEAD
type Entry = (Ipv4Address, Ipv4Mask);
=======
#[derive(Clone, Eq, PartialEq)]
>>>>>>> 31c103f9

/// An IpTable is a type of map that maps (Ipv4, Ipv4Mask) to the given type T
/// this mapping is different from a traditional HashMap/TreeMap in a sense
/// that entries are accsessed by providing a single ipv4address.
/// When the ipv4 address is provided the table starts with the highest
/// mask on the table and applies it to the provided ipv4address then
/// checks if the masked ipv4address, mask pair is in the table
#[derive(Eq, PartialEq)]
pub struct IpTable<T: Copy> {
    table: BTreeMap<Ipv4Net, T>,
    // mapping to keep track of number of num of unique subnets associated with
    // each mask
    masks: BTreeMap<Ipv4Mask, u32>,
}

// TODO (eulerfrog) add examples for each fn
impl<T: Copy> IpTable<T> {
    pub fn new() -> Self {
        IpTable {
            table: Default::default(),
            masks: Default::default(),
        }
    }

    /// Specifies the default recipient to send packets to if no other subnet
    /// is found in the table.
    pub fn default_gateway(recipient: T) -> Self {
        let mut table = IpTable::new();
        table.add(Ipv4Net::from_cidr("0.0.0.0/0").unwrap(), recipient);
        table
    }

    /// Gets value associated with provided ipv4 address by starting at the largest bit mask and
    /// returns the destination associated with that mask. If no subnet is found,
    /// the recipient linked to the default gateway is returned. If no default gateway is
    /// then None is returned
    pub fn get_recipient(&self, address: Ipv4Address) -> Option<T> {
        for entry in self.masks.keys().rev() {
            let netid = Ipv4Net::new(address, *entry);

            if let Some(recipient) = self.table.get(&netid) {
                return Some(*recipient);
            }
        }
        None
    }

    /// Removes subnet associated with given key from the table
    pub fn remove(&mut self, key: Ipv4Net) {
        match self.table.remove(&key) {
            None => return,
            Some(_) => {}
        }

        if let Some(&val) = self.masks.get(&key.mask()) {
            if val == 1 {
                self.masks.remove(&key.mask());
            } else {
                self.masks.insert(key.mask(), val - 1);
            }
        }
    }

    /// Removes address associated with given ip address using
    /// 32 bit mask length as second part of the key.
    pub fn remove_direct(&mut self, address: Ipv4Address) {
        self.remove(Ipv4Net::new(address, Ipv4Mask::from_bitcount(32)));
    }

    /// Removes address associated with given ip address using
    /// cidr notation. If notation is invalid the table
    /// is left unchanged
    pub fn remove_cidr(&mut self, cidr: &str) {
        if let Ok(key) = Ipv4Net::from_cidr(cidr) {
            self.remove(key);
        }
    }

    /// Maps subnet associated with (Ipv4Address, Ipv4Mask) pair
    /// to provided value.
    pub fn add(&mut self, key: Ipv4Net, value: T) {
        // if we replaced an entry in the table don't update the mask count
        if self.table.insert(key, value).is_some() {
            return;
        }

        let total = match self.masks.get(&key.mask()) {
            Some(val) => *val,
            None => 0,
        };

        self.masks.insert(key.mask(), total + 1);
    }

    /// Maps ipv4 address associated with the subnet: address/32
    /// to provided value.
    pub fn add_direct(&mut self, address: Ipv4Address, value: T) {
        self.add(Ipv4Net::new(address, Ipv4Mask::from_bitcount(32)), value);
    }

    /// Maps subnet associated with given cidr notation to
    /// to provided value.
    pub fn add_cidr(&mut self, cidr: &str, value: T) {
        if let Ok(key) = Ipv4Net::from_cidr(cidr) {
            self.add(key, value);
        }
    }

    pub fn iter(&self) -> Iter<'_, Ipv4Net, T> {
        self.table.iter()
    }

    pub fn iter_mut<'a>(&'a mut self) -> IterMut<'a, (Ipv4Address, Ipv4Mask), T> {
        self.table.iter_mut()
    }
}

/// Allows conversion of Recipients into IpTable
///
impl From<Recipients> for IpTable<Recipient> {
    fn from(other: Recipients) -> Self {
        let mut table = Self::new();
        for pair in other.iter() {
            table.add_direct(*pair.0, *pair.1);
        }
        table
    }
}

impl<T: Copy> Clone for IpTable<T> {
    fn clone(&self) -> Self {
        Self {
            table: self.table.clone(),
            masks: self.masks.clone(),
        }
    }
}

/// Allows creation of an ip table from ((Ipv4Adress, Ipv4Mask), T) pairs
///
impl<T: Copy> FromIterator<((Ipv4Address, Ipv4Mask), T)> for IpTable<T> {
    fn from_iter<I: IntoIterator<Item = ((Ipv4Address, Ipv4Mask), T)>>(iter: I) -> Self {
        iter.into_iter()
            .map(|entry| (Ipv4Net::from(entry.0), entry.1))
            .collect()
    }
}

impl<T: Copy> FromIterator<(Ipv4Net, T)> for IpTable<T> {
    fn from_iter<I: IntoIterator<Item = (Ipv4Net, T)>>(iter: I) -> Self {
        let mut table = Self::new();
        for pair in iter {
            table.add(pair.0, pair.1);
        }
        table
    }
}

/// Allows creation of a table from an iterator of (Ipv4Adress, T)
///
impl<T: Copy> FromIterator<(Ipv4Address, T)> for IpTable<T> {
    fn from_iter<I: IntoIterator<Item = (Ipv4Address, T)>>(iter: I) -> Self {
        let mut table = Self::new();
        for pair in iter {
            table.add_direct(pair.0, pair.1);
        }
        table
    }
}

/// Allows creation of a table from an into iterator of string slices
/// each string slice must be a valid cidr string to be added to the table
///
impl<'a, T: Copy> FromIterator<(&'a str, T)> for IpTable<T> {
    fn from_iter<I: IntoIterator<Item = (&'a str, T)>>(iter: I) -> Self {
        let mut table = Self::new();
        for pair in iter {
            table.add_cidr(pair.0, pair.1);
        }
        table
    }
}

impl From<IpTable<(Ipv4Address, PciSlot)>> for IpTable<(Ipv4Address, PciSlot, u32, bool)> {
    fn from(other: IpTable<(Ipv4Address, PciSlot)>) -> IpTable<(Ipv4Address, PciSlot, u32, bool)> {
        let mut table = IpTable::new();
        for entry in other.iter() {
            table.add(*entry.0, (entry.1 .0, entry.1 .1, 1, false));
        }
        table
    }
}

impl<T: Copy> Default for IpTable<T> {
    fn default() -> Self {
        Self::new()
    }
}

impl<T: Copy + Debug> Debug for IpTable<T> {
    fn fmt(&self, f: &mut fmt::Formatter<'_>) -> fmt::Result {
        for entry in self.table.iter() {
            writeln!(
                f,
                "{}/{} : {:?}",
                entry.0.id(),
                entry.0.mask().count_ones(),
                entry.1
            )
            .unwrap();
        }
        Ok(())
    }
}

mod test {
    use super::*;

    #[allow(dead_code)]
    fn setup() -> IpTable<u32> {
        let mut table = IpTable::new();

        table.add_cidr("1.0.0.0/8", 0);
        table.add_cidr("1.1.0.0/16", 1);
        table.add_cidr("1.1.1.0/24", 2);
        table.add_cidr("1.1.2.0/24", 3);
        table.add_cidr("1.1.3.0/24", 4);
        table.add_cidr("1.2.3.0/24", 5);
        table.add_cidr("1.1.1.2/32", 6);
        table.add_cidr("1.2.3.4/32", 7);

        table
    }

    #[test]
    fn test_add() {
        let mut table = setup();

        let ip1 = Ipv4Address::new([1, 1, 1, 2]);
        let ip2 = Ipv4Address::new([1, 1, 0, 1]);

        assert_eq!(table.get_recipient(ip1), Some(6));
        assert_eq!(table.get_recipient(ip2), Some(1));

        table.add(Ipv4Net::from_cidr("1.1.0.0/24").unwrap(), 20);

        assert_eq!(table.get_recipient(ip2), Some(20));
    }

    #[test]
    fn test_remove() {
        let mut table = setup();

        let ip1 = Ipv4Address::new([1, 2, 3, 4]);

        assert_eq!(table.get_recipient(ip1), Some(7));

        table.remove(Ipv4Net::from_cidr("1.2.3.4/32").unwrap());

        assert_eq!(table.get_recipient(ip1), Some(5));

        table.remove(Ipv4Net::from_cidr("1.1.1.2/32").unwrap());

        // all 32 bit mask addresses should now be removed from the table
        assert_eq!(table.masks.get(&Ipv4Mask::from_bitcount(32)), None);
    }

    #[test]
    fn test_into() {
        let ip_table: Recipients = [
            (Ipv4Address::new([1, 1, 1, 1]), Recipient::new(0, None)),
            (Ipv4Address::new([1, 1, 1, 2]), Recipient::new(1, None)),
            (Ipv4Address::new([1, 1, 1, 3]), Recipient::new(2, None)),
            (Ipv4Address::new([1, 1, 1, 4]), Recipient::new(3, None)),
        ]
        .into_iter()
        .collect();

        let new_table: IpTable<Recipient> = ip_table.clone().into();

        for ip in ip_table.keys() {
            assert_eq!(
                new_table.get_recipient(*ip).unwrap(),
                *ip_table.get(ip).unwrap()
            );
        }
    }

    #[test]
    fn test_into_iter() {
        let ip_table: IpTable<Recipient> = [
            ("0.0.0.0/0", Recipient::new(0, None)),
            ("1.0.0.0/8", Recipient::new(0, None)),
            ("1.1.0.0/16", Recipient::new(0, None)),
            ("1.1.1.0/24", Recipient::new(0, None)),
            ("1.1.1.1/32", Recipient::new(0, None)),
        ]
        .into_iter()
        .collect();

        println!("{:?}", ip_table);
    }
}<|MERGE_RESOLUTION|>--- conflicted
+++ resolved
@@ -7,12 +7,6 @@
 use std::collections::btree_map::*;
 
 use std::fmt::Debug;
-
-<<<<<<< HEAD
-type Entry = (Ipv4Address, Ipv4Mask);
-=======
-#[derive(Clone, Eq, PartialEq)]
->>>>>>> 31c103f9
 
 /// An IpTable is a type of map that maps (Ipv4, Ipv4Mask) to the given type T
 /// this mapping is different from a traditional HashMap/TreeMap in a sense
@@ -125,7 +119,7 @@
         self.table.iter()
     }
 
-    pub fn iter_mut<'a>(&'a mut self) -> IterMut<'a, (Ipv4Address, Ipv4Mask), T> {
+    pub fn iter_mut<'a>(&'a mut self) -> IterMut<'a, Ipv4Net, T> {
         self.table.iter_mut()
     }
 }
