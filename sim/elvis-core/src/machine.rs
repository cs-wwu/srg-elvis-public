<<<<<<< HEAD
use super::protocol::{Context, SharedProtocol};
use crate::{id::Id, logging::machine_creation_event};
=======
use super::{
    internet::NetworkHandle,
    protocol::{ProtocolId, SharedProtocol},
};
use crate::{logging::machine_creation_event, network::Delivery, protocols::tap::Tap};
>>>>>>> 7c69ae89
use std::{
    collections::{hash_map::Entry, HashMap},
    sync::Arc,
};
use tokio::sync::{mpsc::Sender, Barrier};

/// A tap's PCI slot index
pub type PciSlot = u32;

/// A mapping of protocol IDs to protocols
<<<<<<< HEAD
pub(crate) type ProtocolMap = Arc<HashMap<Id, SharedProtocol>>;
=======
#[derive(Clone)]
pub struct ProtocolMap(Arc<HashMap<ProtocolId, SharedProtocol>>);

impl ProtocolMap {
    pub fn new(protocols: HashMap<ProtocolId, SharedProtocol>) -> Self {
        Self(Arc::new(protocols))
    }

    pub fn protocol(&self, id: ProtocolId) -> Option<SharedProtocol> {
        self.0.get(&id).cloned()
    }

    pub fn iter(&self) -> impl Iterator<Item = &SharedProtocol> {
        self.0.values()
    }

    pub fn len(&self) -> usize {
        self.0.len()
    }
}
>>>>>>> 7c69ae89

/// A networked computer in the simultation.
///
/// A machine is conceptually a computer attached to the internet. Machines
/// communicate through [`Network`](super::Network)s. Each machine contains a
/// set of [`Protocol`](super::Protocol)s that it manages. The protocols may be
/// networking protocols or user programs.
pub struct Machine {
    protocols: ProtocolMap,
}

impl Machine {
    /// Creates a new machine containing the given `protocols`. Returns the
    /// machine and a channel which can be used to send messages to the machine.
    pub fn new(protocols: impl IntoIterator<Item = SharedProtocol>) -> Machine {
        let mut protocols_map = HashMap::new();
        let mut protocol_ids = Vec::new();
        for protocol in protocols.into_iter() {
            match protocols_map.entry(protocol.clone().id()) {
                Entry::Occupied(_) => panic!("Only one of each protocol should be provided"),
                Entry::Vacant(entry) => {
                    protocol_ids.push(protocol.clone().id());
                    entry.insert(protocol);
                }
            }
        }
<<<<<<< HEAD
        machine_creation_event(protocol_ids);
        Self {
            protocols: Arc::new(protocols_map),
        }
=======
        machine_creation_event(id as usize, protocol_ids);
        let machine = Self {
            tap,
            protocols: ProtocolMap::new(protocols_map),
        };
        (machine, sender)
    }

    /// Attaches the machine to the given network.
    pub fn attach(&mut self, network_id: NetworkHandle, sender: Sender<Delivery>) {
        self.tap.clone().attach(network_id, sender);
>>>>>>> 7c69ae89
    }

    /// Tells the machine time to [`start()`](super::Protocol::start) its
    /// protocols and begin participating in the simulation.
<<<<<<< HEAD
    pub(crate) fn start(self, shutdown: Sender<()>, initialized: Arc<Barrier>) {
        let protocol_context = Context::new(self.protocols.clone());
        for protocol in self.protocols.values() {
=======
    pub fn start(self, shutdown: Sender<()>, initialized: Arc<Barrier>) {
        for protocol in self.protocols.iter() {
>>>>>>> 7c69ae89
            protocol
                .clone()
                .start(
                    shutdown.clone(),
                    initialized.clone(),
                    self.protocols.clone(),
                )
                .expect("A protocol failed to start")
        }
    }

    /// The number of protocols in the machine.
    pub fn protocol_count(&self) -> usize {
        self.protocols.len()
    }
}<|MERGE_RESOLUTION|>--- conflicted
+++ resolved
@@ -1,13 +1,4 @@
-<<<<<<< HEAD
-use super::protocol::{Context, SharedProtocol};
-use crate::{id::Id, logging::machine_creation_event};
-=======
-use super::{
-    internet::NetworkHandle,
-    protocol::{ProtocolId, SharedProtocol},
-};
-use crate::{logging::machine_creation_event, network::Delivery, protocols::tap::Tap};
->>>>>>> 7c69ae89
+use crate::{logging::machine_creation_event, protocol::SharedProtocol, Id};
 use std::{
     collections::{hash_map::Entry, HashMap},
     sync::Arc,
@@ -18,18 +9,15 @@
 pub type PciSlot = u32;
 
 /// A mapping of protocol IDs to protocols
-<<<<<<< HEAD
-pub(crate) type ProtocolMap = Arc<HashMap<Id, SharedProtocol>>;
-=======
 #[derive(Clone)]
-pub struct ProtocolMap(Arc<HashMap<ProtocolId, SharedProtocol>>);
+pub struct ProtocolMap(Arc<HashMap<Id, SharedProtocol>>);
 
 impl ProtocolMap {
-    pub fn new(protocols: HashMap<ProtocolId, SharedProtocol>) -> Self {
+    pub fn new(protocols: HashMap<Id, SharedProtocol>) -> Self {
         Self(Arc::new(protocols))
     }
 
-    pub fn protocol(&self, id: ProtocolId) -> Option<SharedProtocol> {
+    pub fn protocol(&self, id: Id) -> Option<SharedProtocol> {
         self.0.get(&id).cloned()
     }
 
@@ -41,7 +29,6 @@
         self.0.len()
     }
 }
->>>>>>> 7c69ae89
 
 /// A networked computer in the simultation.
 ///
@@ -68,36 +55,16 @@
                 }
             }
         }
-<<<<<<< HEAD
         machine_creation_event(protocol_ids);
         Self {
-            protocols: Arc::new(protocols_map),
+            protocols: ProtocolMap::new(protocols_map),
         }
-=======
-        machine_creation_event(id as usize, protocol_ids);
-        let machine = Self {
-            tap,
-            protocols: ProtocolMap::new(protocols_map),
-        };
-        (machine, sender)
-    }
-
-    /// Attaches the machine to the given network.
-    pub fn attach(&mut self, network_id: NetworkHandle, sender: Sender<Delivery>) {
-        self.tap.clone().attach(network_id, sender);
->>>>>>> 7c69ae89
     }
 
     /// Tells the machine time to [`start()`](super::Protocol::start) its
     /// protocols and begin participating in the simulation.
-<<<<<<< HEAD
     pub(crate) fn start(self, shutdown: Sender<()>, initialized: Arc<Barrier>) {
-        let protocol_context = Context::new(self.protocols.clone());
-        for protocol in self.protocols.values() {
-=======
-    pub fn start(self, shutdown: Sender<()>, initialized: Arc<Barrier>) {
         for protocol in self.protocols.iter() {
->>>>>>> 7c69ae89
             protocol
                 .clone()
                 .start(
