//! Provides facilities for [`Machine`](super::Machine)s to communicate.
//!
//! The [`Network`] type is the way for [`Machine`](super::Machine)s to exchange
//! [`Message`]s. When multiple machines are connected to the same network, they
//! can directly send messages to one another by using the
//! [`Pci`](crate::protocols::Pci) protocol. Machines can be added to a network
//! in the following way:
//!
//! - Create the network with the desired properties using the
//!   [`NetworkBuilder`]
//! - Call [`Network::tap`] on the the network to get a [`Tap`]. A tap is a an
//!   access point to the network that can be used to send and receive messages.
//!   Each tap also acts as an identifier so that peers on the network can
//!   exchange messages directly.
//! - Add a [`Pci`](crate::protocols::Pci) protocol to the machine that wants to
//!   access the network and include the new tap in its constructor. This is
//!   similar to adding a networking card to computer. This way, a machine can
//!   add multiple taps to attach to different networks.

use crate::{control::ControlError, id::Id, Control, Message};
use rand::{distributions::Uniform, prelude::Distribution};
use std::{
    sync::{Arc, RwLock},
    time::Duration,
};
use tokio::{
    sync::{broadcast, mpsc, Barrier},
    time::sleep,
};

/// A network that allows the exchange of [`Message`]s between
/// [`Machine`](crate::Machine)s.
///
/// See the module-level documentation for usage directions. The network
/// included with Elvis aims to be general-purpose. It supports direct
/// exchanges, broadcasting, and customizable latency, throughput, and
/// reliability. It should provide a reasonable approximation of many kinds of
/// networks, including Ethernet and WiFi.
pub struct Network {
    /// A channel for sending a message to all taps attached to the network.
    /// Each tap subscribes to this.
    broadcast: broadcast::Sender<Delivery>,
    mtu: Mtu,
    latency: Latency,
    throughput: Throughput,
    loss_rate: f32,
    /// The sending half of a channel for taps to send messages to the network
    /// for delivery over the network. The other half is `delivery_receiver`.
    /// Each tap gets its own copy of this and the network does not use it.
    delivery_sender: mpsc::Sender<Delivery>,
    /// The receiving half of a channel for receiving messages from taps for
    /// delivery over the network. The other half is `delivery_sender`.
    delivery_receiver: RwLock<Option<mpsc::Receiver<Delivery>>>,
    /// A vector for channels for sending messages to specific taps attached to
    /// the network
    taps: Arc<RwLock<Vec<mpsc::Sender<Delivery>>>>,
}

impl Default for Network {
    fn default() -> Self {
        Self::new(None, Default::default(), Default::default(), 0.0)
    }
}

impl Network {
    /// An identifier for the network type
    pub const ID: Id = Id::from_string("Network");

    /// Create a new network with the given properties
    fn new(mtu: Option<Mtu>, latency: Latency, throughput: Throughput, loss_rate: f32) -> Self {
        let funnel = mpsc::channel(16);
        Self {
            mtu: mtu.unwrap_or(Mtu::MAX),
            latency,
            throughput,
            loss_rate,
            delivery_sender: funnel.0,
            delivery_receiver: RwLock::new(Some(funnel.1)),
            taps: Default::default(),
            broadcast: broadcast::channel::<Delivery>(16).0,
        }
    }

    /// Create a default network with unlimited MTU and throughput and no
    /// latency
    pub fn basic() -> Arc<Self> {
        Arc::new(Default::default())
    }

    /// Get an access point to the network. The returned [`Tap`] can be added to
    /// a [`Pci`](crate::protocols::Pci) to allow a [`Machine`](crate::Machine)
    /// to send and receive messages through the network.
    pub fn tap(self: &Arc<Self>) -> Tap {
        let (send, receive) = mpsc::channel(16);
        let mac = self.taps.read().unwrap().len() as u64;
        self.taps.write().unwrap().push(send);
        Tap {
            mtu: self.mtu,
            mac,
            delivery_sender: self.delivery_sender.clone(),
            unicast_receiver: RwLock::new(Some(receive)),
            broadcast: RwLock::new(Some(self.broadcast.subscribe())),
        }
    }

    /// Called at the beginning of the simulation to start the network running
    pub(crate) fn start(self: Arc<Self>, barrier: Arc<Barrier>) {
        let mut receiver = self.delivery_receiver.write().unwrap().take().unwrap();
        let throughput = self.throughput;
        let latency = self.latency;
        let taps = self.taps.clone();
        let broadcast = self.broadcast.clone();
        tokio::spawn(async move {
            barrier.wait().await;
            while let Some(delivery) = receiver.recv().await {
                if rand::random::<f32>() < self.loss_rate {
                    // Drop the message
                    continue;
                }

                let throughput = throughput.next();
                if throughput.0 > 0 {
                    let ms = delivery.message.len() as u64 * 1000 / throughput.0;
                    sleep(Duration::from_millis(ms)).await;
                }

                let taps = taps.clone();
                let broadcast = broadcast.clone();
                tokio::spawn(async move {
                    let latency = latency.next();
                    if latency > Duration::ZERO {
                        sleep(latency).await;
                    }
                    match delivery.destination {
                        Some(destination) => {
                            let tap = {
                                let taps = taps.read().unwrap();
                                match taps.get(destination as usize) {
                                    Some(tap) => tap,
                                    None => {
                                        tracing::error!(
                                            "Trying to deliver to an invalid MAC address"
                                        );
                                        return;
                                    }
                                }
                                .clone()
                            };
                            match tap.send(delivery).await {
                                Ok(_) => {}
                                Err(e) => {
                                    tracing::error!("Failed to deliver a message: {}", e)
                                }
                            }
                        }
                        None => match broadcast.clone().send(delivery) {
                            Ok(_) => {}
                            Err(e) => {
                                tracing::error!("Failed to deliver a message: {}", e)
                            }
                        },
                    }
                });
            }
        });
    }

    /// Set the destination MAC address on a [`Control`]
    pub fn set_destination(mac: Mac, control: &mut Control) {
        control.insert((Self::ID, 0), mac);
    }

    /// Get the destination MAC address on a [`Control`]
    pub fn get_destination(control: &Control) -> Result<Mac, ControlError> {
        Ok(control.get((Self::ID, 0))?.ok_u64()?)
    }

    /// Set the source MAC address on a [`Control`]
    pub fn set_sender(mac: Mac, control: &mut Control) {
        control.insert((Self::ID, 1), mac);
    }

    /// Get the source MAC address on a [`Control`]
    pub fn get_sender(control: &Control) -> Result<Mac, ControlError> {
        Ok(control.get((Self::ID, 1))?.ok_u64()?)
    }

    /// Set the protocol that should respond to a network frame on a [`Control`]
    pub fn set_protocol(protocol: Id, control: &mut Control) {
        control.insert((Self::ID, 2), protocol.into_inner());
    }

    /// Get the protocol that should respond to a network frame on a [`Control`]
    pub fn get_protocol(control: &Control) -> Result<Id, ControlError> {
        Ok(control.get((Self::ID, 2))?.ok_u64()?.into())
    }
}

/// A builder for network customization. If a simple network is desired,
/// consider using [`Network::basic()`].
#[derive(Default, Clone, Copy, PartialEq)]
pub struct NetworkBuilder {
    mtu: Option<Mtu>,
    latency: Latency,
    throughput: Throughput,
    loss_rate: f32,
}

impl NetworkBuilder {
    /// Create a new network builder
    pub fn new() -> Self {
        Default::default()
    }

    /// Set the maximum transmission unit
    pub fn mtu(mut self, mtu: Mtu) -> Self {
        self.mtu = Some(mtu);
        self
    }

    /// Set the latency of the network, the amount of time it takes for a
    /// message to reach its destination without contention. Unlike throughput,
    /// latency does not affect the delivery time of other messages on the
    /// network. It only refers to the time an isolated message will spend on
    /// the wire before it is delivered.
    pub fn latency(mut self, latency: Latency) -> Self {
        self.latency = latency;
        self
    }

    /// Set the throughput of the network, the amount of data that the network
    /// can transfer in a given time. A low throughput means that if many
    /// messages are sent on the network at the same time, later messages will
    /// be queued for delivery until prior messages have been fully transferred.
    /// Larger messages take longer to transfer than shorter ones.
    pub fn throughput(mut self, throughput: Throughput) -> Self {
        self.throughput = throughput;
        self
    }

    /// The percentage of packets that are lost in transmission. Should be given
    /// in the range [0,1].
    pub fn loss_rate(mut self, loss_rate: f32) -> Self {
        self.loss_rate = loss_rate;
        self
    }

    /// Create the network with the given settings
    pub fn build(self) -> Arc<Network> {
        Arc::new(Network::new(
            self.mtu,
            self.latency,
            self.throughput,
            self.loss_rate,
        ))
    }
}

/// A [`Message`] in flight over a network. A delivery includes the information
/// usually included in a data-link frame and thus abstracts over different
/// network technologies.
#[derive(Clone, PartialEq, Eq)]
pub(crate) struct Delivery {
    /// The message being sent
    pub message: Message,
    /// Identifies the [`Tap`] that sent the message
    pub sender: Mac,
    /// Identifies the [`Tap`] that should receive the message. If the
    /// destination is `None`, the message should be broadcast.
    pub destination: Option<Mac>,
    /// The protocol that should respond to the packet, usually an IP protocol
    pub protocol: Id,
}

/// An access point to a [`Network`]. A tap can be created by calling
/// [`Network::tap`]. Taps should be added to a [`crate::protocols::Pci`]
/// protocol to allow a [`Machine`](crate::Machine) to access the network.
pub struct Tap {
    pub(crate) mtu: Mtu,
    pub(crate) mac: Mac,
    pub(crate) delivery_sender: mpsc::Sender<Delivery>,
<<<<<<< HEAD
    pub(crate) broadcast: RwLock<Option<broadcast::Receiver<Delivery>>>,
    pub(crate) unicast_receiver: RwLock<Option<mpsc::Receiver<Delivery>>>,
=======
    pub(crate) broadcast: Arc<RwLock<Option<broadcast::Receiver<Delivery>>>>,
    pub(crate) unicast_receiver: Arc<RwLock<Option<mpsc::Receiver<Delivery>>>>,
}

/// A network maximum transmission unit.
///
/// The largest number of bytes that can be sent over the network at once.
pub type Mtu = u32;

/// A MAC address that uniquely identifies a [`Tap`] on a network.
pub type Mac = u64;

/// A data transfer rate
#[derive(Debug, Default, Clone, Copy, PartialEq, Eq, PartialOrd, Ord)]
pub struct Baud(u64); // Inner value is given in bytes per second

impl Baud {
    pub const MAX: Self = Baud(u64::MAX);
    pub const ZERO: Self = Baud(0);

    /// Specify a baud rate in bits per second
    pub fn bits_per_second(rate: u64) -> Self {
        Self(rate / 8)
    }

    /// Specify a baud rate in bytes per second
    pub fn bytes_per_second(rate: u64) -> Self {
        Self(rate)
    }
}

#[derive(Debug, Clone, Copy, Default, PartialEq, Eq)]
pub struct Latency {
    base: Duration,
    randomness: Duration,
}

impl Latency {
    pub fn constant(latency: Duration) -> Self {
        Self {
            base: latency,
            randomness: Duration::ZERO,
        }
    }

    pub fn variable(latency: Duration, randomness: Duration) -> Self {
        Self {
            base: latency,
            randomness,
        }
    }

    pub fn next(&self) -> Duration {
        self.base + self.randomness.mul_f32(rand::random())
    }
}

#[derive(Debug, Default, Clone, Copy, PartialEq, Eq)]
pub struct Throughput {
    base: Baud,
    randomness: Baud,
}

impl Throughput {
    pub fn constant(throughput: Baud) -> Self {
        Self {
            base: throughput,
            randomness: Baud::ZERO,
        }
    }

    pub fn variable(throughput: Baud, randomness: Baud) -> Self {
        Self {
            base: throughput,
            randomness,
        }
    }

    pub fn next(&self) -> Baud {
        if self.randomness.0 == 0 {
            self.base
        } else {
            let uniform = Uniform::from(self.base.0..self.base.0 + self.randomness.0);
            Baud::bytes_per_second(uniform.sample(&mut rand::thread_rng()))
        }
    }
>>>>>>> e6937445
}<|MERGE_RESOLUTION|>--- conflicted
+++ resolved
@@ -279,12 +279,8 @@
     pub(crate) mtu: Mtu,
     pub(crate) mac: Mac,
     pub(crate) delivery_sender: mpsc::Sender<Delivery>,
-<<<<<<< HEAD
     pub(crate) broadcast: RwLock<Option<broadcast::Receiver<Delivery>>>,
     pub(crate) unicast_receiver: RwLock<Option<mpsc::Receiver<Delivery>>>,
-=======
-    pub(crate) broadcast: Arc<RwLock<Option<broadcast::Receiver<Delivery>>>>,
-    pub(crate) unicast_receiver: Arc<RwLock<Option<mpsc::Receiver<Delivery>>>>,
 }
 
 /// A network maximum transmission unit.
@@ -369,5 +365,4 @@
             Baud::bytes_per_second(uniform.sample(&mut rand::thread_rng()))
         }
     }
->>>>>>> e6937445
 }