--- conflicted
+++ resolved
@@ -128,37 +128,6 @@
                     Err(e) => {
                         tracing::error!("Failed to deliver a message: {}", e)
                     }
-<<<<<<< HEAD
-                    match delivery.destination {
-                        Some(Self::BROADCAST_MAC) | None => {
-                            match broadcast.clone().send(delivery) {
-                                Ok(_) => {}
-                                Err(e) => {
-                                    tracing::error!("Failed to deliver a message: {}", e)
-                                }
-                            }
-                        }
-                        Some(destination) => {
-                            let tap = {
-                                let taps = taps.read().unwrap();
-                                match taps.get(destination as usize) {
-                                    Some(tap) => tap,
-                                    None => {
-                                        tracing::error!(
-                                            "Trying to deliver to an invalid MAC address"
-                                        );
-                                        return;
-                                    }
-                                }
-                                .clone()
-                            };
-                            match tap.send(delivery).await {
-                                Ok(_) => {}
-                                Err(e) => {
-                                    tracing::error!("Failed to deliver a message: {}", e)
-                                }
-                            }
-=======
                 }
             }
 
@@ -168,7 +137,6 @@
                         Ok(_) => {}
                         Err(e) => {
                             tracing::error!("Failed to deliver a message: {}", e)
->>>>>>> c6da45af
                         }
                     }
                 }
