--- conflicted
+++ resolved
@@ -111,7 +111,6 @@
         let taps = self.taps.clone();
         let broadcast = self.broadcast.clone();
         tokio::spawn(async move {
-<<<<<<< HEAD
             initialized.wait().await;
             let mut shutdown_receiver = shutdown.receiver();
             loop {
@@ -129,12 +128,6 @@
                 };
 
                 if rand::random::<f32>() < self.loss_rate {
-=======
-            barrier.wait().await;
-            while let Some(delivery) = receiver.recv().await {
-                let rng = rand::random::<f32>();
-                if rng < self.loss_rate {
->>>>>>> 8c081413
                     // Drop the message
                     continue;
                 }
