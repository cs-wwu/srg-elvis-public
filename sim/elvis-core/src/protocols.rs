--- conflicted
+++ resolved
@@ -22,11 +22,10 @@
 pub mod tcp;
 pub use tcp::Tcp;
 
-<<<<<<< HEAD
 pub mod dns;
 pub use dns::dns_client::DnsClient;
 pub use dns::dns_server::DnsServer;
-=======
+
 pub mod tcp_stream;
 pub use tcp_stream::TcpStream;
 
@@ -34,5 +33,4 @@
 pub use tcp_listener::TcpListener;
 
 pub mod dhcp;
-pub use dhcp::{dhcp_client, dhcp_client_listener};
->>>>>>> 772d9d81
+pub use dhcp::{dhcp_client, dhcp_client_listener};