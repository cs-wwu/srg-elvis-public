--- conflicted
+++ resolved
@@ -59,22 +59,16 @@
         control: Control,
         protocols: ProtocolMap,
     ) -> Result<(), DemuxError>;
-<<<<<<< HEAD
-
-    /// Gets a piece of information from the protocol
-    fn query(&self, key: Key) -> Result<Primitive, QueryError>;
 
     /// Allows for notifying a protocol about an occurrence,
     /// Eg. a new connection being established
-    fn notify(&self, notification: NotifyType, caller: SharedSession, context: Context);
+    fn notify(&self, notification: NotifyType, caller: Arc<dyn Session>, control: Control);
 }
 
 #[derive(Debug, Clone, Copy, PartialEq, Eq)]
 pub enum NotifyType {
     NewConnection,
     NewMessage,
-=======
->>>>>>> d420c6de
 }
 
 // TODO(hardint): Get rid of these error types and replace them with inline logging
