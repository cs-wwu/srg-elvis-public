//! The [`Protocol`] trait and supporting types.

use super::{message::Message, session::SharedSession, Control};
use crate::{
    control::{Key, Primitive},
    id::Id,
    machine::ProtocolMap,
    protocols::user_process::ApplicationError,
<<<<<<< HEAD
    session::SendError,
=======
    Shutdown,
>>>>>>> 8fcb8799
};
use std::sync::Arc;
use tokio::sync::Barrier;

mod context;
pub use context::Context;

// TODO(hardint): Should add a str argument to the Other variant of errors so
// that the reason for an error shows up in traces and such.

/// A shared handle to a [`Protocol`].
pub type SharedProtocol = Arc<dyn Protocol + Send + Sync>;

/// A member of a networking protocol stack.
///
/// A protocol is responsible for creating new [`Session`](super::Session)s and
/// demultiplexing requests to the correct session.
pub trait Protocol {
    /// Returns a unique identifier for the protocol.
    fn id(self: Arc<Self>) -> Id;

    /// Starts the protocol running. This gives protocols an opportunity to open
    /// sessions, spawn tasks, and perform other setup as needed.
    ///
    /// All implementors should wait on the barrier after completing synchronous
    /// operations such as opening sessions or spawning tasks and, critically,
    /// before sending anything on the network. This allows applications that
    /// may wish to send messages to delay until the moment that other machines
    /// are ready to receive the message. Implementors may also store the
    /// `shutdown` channel and send on it at a later time to cleanly shut down
    /// the simulation.
    fn start(
        self: Arc<Self>,
        shutdown: Shutdown,
        initialized: Arc<Barrier>,
        protocols: ProtocolMap,
    ) -> Result<(), StartError>;

    /// Actively open a new network connection.
    ///
    /// Called by the `upstream` protocol to create a new
    /// [`Session`](super::Session) for a connection. Each protocol should, in
    /// turn, `open` a session with some downstream protocol to establish a
    /// chain of sessions with which to send and receive messages for the
    /// requesting user program.
    ///
    /// The `participants` set contains key-value pairs that identify aspects of
    /// a connection to facilitate [`demux`](Protocol::demux)ing. It should
    /// contain all attributes needed to uniquely identify the connection. For
    /// example, an IP protocol might require the attributes `{local_address,
    /// remote_address}`. A UDP or TCP protocol might require the attributes
    /// `{local_address, local_port, remote_address, remote_port}`.
    fn open(
        self: Arc<Self>,
        upstream: Id,
        participants: Control,
        protocols: ProtocolMap,
    ) -> Result<SharedSession, OpenError>;

    /// Listen for new connections.
    ///
    /// Requests that messages for which there is no existing session be sent to
    /// the `upstream` protocol. Only messages that match the `participants` set
    /// will be forwarded. See [`demux`](Protocol::demux) for more details.
    ///
    /// The participants set should contain all attributes needed to identify
    /// the listening program. For example, an IP protocol might use the set of
    /// attributes `{local_address}`. Since we are listening for connections
    /// from any remote address, when the IP protocol sees a message it does not
    /// have a session for, it will check whether the local address given in the
    /// header is one it is listening for. If so, it will create the session
    /// identified by `{local_address, remote_address}` and continue
    /// demultiplexing the message. Similarly, a UDP or TCP protocol would want
    /// its participant set to include {local_address, local_port}.
    fn listen(
        self: Arc<Self>,
        upstream: Id,
        participants: Control,
        protocols: ProtocolMap,
    ) -> Result<(), ListenError>;

    /// Identifies the session that a message belongs to and forwards the
    /// message to it.
    ///
    /// When demultiplexing a message, a protocol will typically carry out
    /// several tasks:
    ///
    /// - Remove and parse the message header.
    /// - Apply information about the message header to the context. This should
    ///   include any information that the target session or other protocols may
    ///   need to know about. For example, an IP protocol should add the source
    ///   and destination addresses to the context so that UDP and TCP may use
    ///   them for verifying checksums.
    /// - Select a session to respond to the message. This is done by looking at
    ///   information extracted from the header. If there is no matching
    ///   session, the protocol should check to see whether any protocol has
    ///   asked to receive the message by calling [`listen`](Protocol::listen)
    ///   at an earlier time. If so, a new session should be created.
    /// - Call `receive` on the selected session.
    fn demux(
        self: Arc<Self>,
        message: Message,
        caller: SharedSession,
        context: Context,
    ) -> Result<(), DemuxError>;

    /// Gets a piece of information from the protocol
    fn query(self: Arc<Self>, key: Key) -> Result<Primitive, QueryError>;
}

#[derive(Debug, thiserror::Error, Clone, Copy, PartialEq, Eq)]
pub enum QueryError {
    #[error("The provided key cannot be queried on this protocol")]
    NonexistentKey,
}

#[derive(Debug, thiserror::Error, Clone, Copy, PartialEq, Eq)]
pub enum DemuxError {
    #[error("Failed to find a session to demux to")]
    MissingSession,
    #[error("The session was closed")]
    ClosedSession,
    #[error("Data expected through the context was missing")]
    MissingContext,
    #[error("Could not find the given protocol: {0}")]
    MissingProtocol(Id),
    #[error("Failed to parse a header during demux")]
    Header,
    #[error("Receive failed during the execution of an Application")]
    Application(#[from] ApplicationError),
    #[error("Failed to open a session during demux")]
    Open(#[from] OpenError),
    #[error("Failed to send a message during demux")]
    Send(#[from] SendError),
    #[error("Unspecified demux error")]
    Other,
}

#[derive(Debug, thiserror::Error, Clone, Copy, PartialEq, Eq)]
pub enum ListenError {
    #[error("The listen binding already exists")]
    Existing,
    #[error("Data expected through the context was missing")]
    MissingContext,
    #[error("Unspecified error")]
    Other,
}

#[derive(Debug, thiserror::Error, Clone, Copy, PartialEq, Eq)]
pub enum StartError {
    #[error("Protocol failed to start because an application failed to start")]
    Application(#[from] ApplicationError),
    #[error("Unspecified error")]
    Other,
}

#[derive(Debug, thiserror::Error, Clone, Copy, PartialEq, Eq)]
pub enum OpenError {
    #[error("The session already exists")]
    Existing,
    #[error("Data expected through the context was missing")]
    MissingContext,
    #[error("Send failed while opening a session: {0}")]
    Send(#[from] SendError),
    #[error("Unspecified error")]
    Other,
}<|MERGE_RESOLUTION|>--- conflicted
+++ resolved
@@ -6,11 +6,8 @@
     id::Id,
     machine::ProtocolMap,
     protocols::user_process::ApplicationError,
-<<<<<<< HEAD
     session::SendError,
-=======
     Shutdown,
->>>>>>> 8fcb8799
 };
 use std::sync::Arc;
 use tokio::sync::Barrier;
