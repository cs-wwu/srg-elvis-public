#![allow(unused_must_use)]

use super::*;

const PEER_A_ID: ConnectionId = ConnectionId {
    local: Socket {
        address: Ipv4Address::new([0, 0, 0, 0]),
        port: 0xcafe,
    },
    remote: Socket {
        address: Ipv4Address::new([0, 0, 0, 1]),
        port: 0xdead,
    },
};

const PEER_B_ID: ConnectionId = PEER_A_ID.reverse();

#[test]
fn basic_synchronization() {
    // Based on 3.5 Figure 6:
    //
    //     TCP Peer A                                            TCP Peer B
    // 1.  CLOSED                                                LISTEN
    // 2.  SYN-SENT    --> <SEQ=100><CTL=SYN>                --> SYN-RECEIVED
    // 3.  ESTABLISHED <-- <SEQ=300><ACK=101><CTL=SYN,ACK>   <-- SYN-RECEIVED
    // 4.  ESTABLISHED --> <SEQ=101><ACK=301><CTL=ACK>       --> ESTABLISHED
    // 5.  ESTABLISHED --> <SEQ=101><ACK=301><CTL=ACK><DATA> --> ESTABLISHED

    // 2
    let peer_a = Tcb::open(PEER_A_ID, 100, 1500);
    assert_eq!(peer_a.status(), State::SynSent);
    let peer_a_syn = peer_a.segments().remove(0);
    assert_eq!(peer_a_syn.header.seq, 100);
    assert!(peer_a_syn.header.ctl.syn());

    let peer_b = segment_arrives_listen(
        peer_a_syn,
        PEER_B_ID.local.address,
        PEER_B_ID.remote.address,
        300,
        1500,
    )
    .unwrap()
    .tcb()
    .unwrap();
    assert_eq!(peer_b.status(), State::SynReceived);

    // 3
    let peer_b_syn_ack = peer_b.segments().remove(0);
    assert_eq!(peer_b_syn_ack.header.seq, 300);
    assert_eq!(peer_b_syn_ack.header.ack, 101);
    assert!(peer_b_syn_ack.header.ctl.syn());
    assert!(peer_b_syn_ack.header.ctl.ack());

    peer_a.segment_arrives(peer_b_syn_ack);
    assert_eq!(peer_a.status(), State::Established);

    // 4
    let peer_a_ack = peer_a.segments().remove(0);
    assert_eq!(peer_a_ack.header.seq, 101);
    assert_eq!(peer_a_ack.header.ack, 301);
    assert!(peer_a_ack.header.ctl.ack());

    peer_b.segment_arrives(peer_a_ack);
    assert_eq!(peer_b.status(), State::Established);

    // 5 TODO(hardint): Needs data segment transmission to work
}

#[test]
fn simultaneous_initiation() {
    // Based on 3.5 Figure 7:
    //
    //     TCP Peer A                                       TCP Peer B
    // 1.  CLOSED                                           CLOSED
    // 2.  SYN-SENT     --> <SEQ=100><CTL=SYN>              ...
    // 3.  SYN-RECEIVED <-- <SEQ=300><CTL=SYN>              <-- SYN-SENT
    // 4.               ... <SEQ=100><CTL=SYN>              --> SYN-RECEIVED
    // 5.  SYN-RECEIVED --> <SEQ=100><ACK=301><CTL=SYN,ACK> ...
    // 6.  ESTABLISHED  <-- <SEQ=300><ACK=101><CTL=SYN,ACK> <-- SYN-RECEIVED
    // 7.               ... <SEQ=100><ACK=301><CTL=SYN,ACK> --> ESTABLISHED

    // 2
    let peer_a = Tcb::open(PEER_A_ID, 100, 1500);
    assert_eq!(peer_a.status(), State::SynSent);
    let a_syn = peer_a.segments().remove(0);
    assert_eq!(a_syn.header.seq, 100);
    assert!(a_syn.header.ctl.syn());

    // 3
    let peer_b = Tcb::open(PEER_B_ID, 300, 1500);
    assert_eq!(peer_b.status(), State::SynSent);
    let b_syn = peer_b.segments().remove(0);
    assert_eq!(b_syn.header.seq, 300);
    assert!(b_syn.header.ctl.syn());

    peer_a.segment_arrives(b_syn);
    assert_eq!(peer_a.status(), State::SynReceived);

    // 4
    peer_b.segment_arrives(a_syn);
    assert_eq!(peer_b.status(), State::SynReceived);

    // 5
    let a_syn_ack = peer_a.segments().remove(0);
    assert!(a_syn_ack.header.ctl.syn());
    assert!(a_syn_ack.header.ctl.ack());
    assert_eq!(a_syn_ack.header.seq, 100);
    assert_eq!(a_syn_ack.header.ack, 301);

    // 6
    let b_syn_ack = peer_b.segments().remove(0);
    assert!(b_syn_ack.header.ctl.syn());
    assert!(b_syn_ack.header.ctl.ack());
    assert_eq!(b_syn_ack.header.seq, 300);
    assert_eq!(b_syn_ack.header.ack, 101);

    peer_a.segment_arrives(b_syn_ack);
    assert_eq!(peer_a.status(), State::Established);

    // 7
    peer_b.segment_arrives(a_syn_ack);
    assert_eq!(peer_b.status(), State::Established);
}

#[test]
fn old_duplicate_syn() {
    // Based on 3.5 Figure 8:
    //
    //     TCP Peer A                                           TCP Peer B
    // 1.  CLOSED                                               LISTEN
    // 2.  SYN-SENT    --> <SEQ=100><CTL=SYN>               ...
    // 3.  (duplicate) ... <SEQ=90><CTL=SYN>                --> SYN-RECEIVED
    // 4.  SYN-SENT    <-- <SEQ=300><ACK=91><CTL=SYN,ACK>   <-- SYN-RECEIVED
    // 5.  SYN-SENT    --> <SEQ=91><CTL=RST>                --> LISTEN
    // 6.              ... <SEQ=100><CTL=SYN>               --> SYN-RECEIVED
    // 7.  ESTABLISHED <-- <SEQ=400><ACK=101><CTL=SYN,ACK>  <-- SYN-RECEIVED
    // 8.  ESTABLISHED --> <SEQ=101><ACK=401><CTL=ACK>      --> ESTABLISHED

    // 2
    let peer_a = Tcb::open(PEER_A_ID, 100, 1500);
    let peer_a_syn = peer_a.segments().remove(0);
    assert!(peer_a_syn.header.ctl.syn());
    assert_eq!(peer_a_syn.header.seq, 100);

    // 3
    const GHOST_ID: ConnectionId = ConnectionId {
        local: Socket {
            address: Ipv4Address::new([123, 45, 67, 89]),
            port: 0xbabe,
        },
        remote: PEER_B_ID.local,
    };
    let ghost = Tcb::open(GHOST_ID, 90, 1500);
    let ghost_syn = ghost.segments().remove(0);
    assert!(ghost_syn.header.ctl.syn());
    assert_eq!(ghost_syn.header.seq, 90);

    let peer_b = segment_arrives_listen(
        ghost_syn,
        GHOST_ID.remote.address,
        GHOST_ID.local.address,
        300,
        1500,
    )
    .unwrap()
    .tcb()
    .unwrap();

    // 4
    let peer_b_syn_ack = peer_b.segments().remove(0);
    assert!(peer_b_syn_ack.header.ctl.syn());
    assert!(peer_b_syn_ack.header.ctl.ack());
    assert_eq!(peer_b_syn_ack.header.seq, 300);
    assert_eq!(peer_b_syn_ack.header.ack, 91);

    peer_a.segment_arrives(peer_b_syn_ack);
    assert_eq!(peer_a.status(), State::SynSent);

    // 5
    let peer_a_rst = peer_a.segments().remove(0);
    assert!(peer_a_rst.header.ctl.rst());
    assert_eq!(peer_a_rst.header.seq, 91);

    let receive_result = peer_b.segment_arrives(peer_a_rst);
    assert_eq!(receive_result, SegmentArrivesResult::Close);

    // 6
    let peer_b = segment_arrives_listen(
        peer_a_syn,
        PEER_B_ID.local.address,
        PEER_B_ID.remote.address,
        400,
        1500,
    )
    .unwrap()
    .tcb()
    .unwrap();

    // 7
    let peer_b_syn_ack = peer_b.segments().remove(0);
    assert!(peer_b_syn_ack.header.ctl.syn());
    assert!(peer_b_syn_ack.header.ctl.ack());
    assert_eq!(peer_b_syn_ack.header.seq, 400);
    assert_eq!(peer_b_syn_ack.header.ack, 101);

    peer_a.segment_arrives(peer_b_syn_ack);
    assert_eq!(peer_a.status(), State::Established);

    // 8
    let peer_a_ack = peer_a.segments().remove(0);
    assert!(peer_a_ack.header.ctl.ack());
    assert_eq!(peer_a_ack.header.seq, 101);
    assert_eq!(peer_a_ack.header.ack, 401);
}

// TODO(hardint): Add tests for the exchanges in figures 9 through 11 about
// half-open connections

fn established_pair(peer_a_iss: u32, peer_b_iss: u32) -> (Tcb, Tcb) {
    let peer_a = Tcb::open(PEER_A_ID, peer_a_iss, 1500);
    let peer_a_syn = peer_a.segments().remove(0);
    let peer_b = segment_arrives_listen(
        peer_a_syn,
        PEER_B_ID.local.address,
        PEER_B_ID.remote.address,
        peer_b_iss,
        1500,
    )
    .unwrap()
    .tcb()
    .unwrap();
    let peer_b_syn_ack = peer_b.segments().remove(0);
    peer_a.segment_arrives(peer_b_syn_ack);
    let peer_a_ack = peer_a.segments().remove(0);
    peer_b.segment_arrives(peer_a_ack);
    assert_eq!(peer_a.status(), State::Established);
    assert_eq!(peer_b.status(), State::Established);
    (peer_a, peer_b)
}

#[test]
fn normal_close_sequence() {
    // This test implements the following exchange from 3.6, Figure 12:
    //
    //     TCP Peer A                                           TCP Peer B
    //
    // 1.  ESTABLISHED                                          ESTABLISHED
    //
    // 2.  (Close)
    //     FIN-WAIT-1  --> <SEQ=100><ACK=300><CTL=FIN,ACK>  --> CLOSE-WAIT
    //
    // 3.  FIN-WAIT-2  <-- <SEQ=300><ACK=101><CTL=ACK>      <-- CLOSE-WAIT
    //
    // 4.                                                       (Close)
    //     TIME-WAIT   <-- <SEQ=300><ACK=101><CTL=FIN,ACK>  <-- LAST-ACK
    //
    // 5.  TIME-WAIT   --> <SEQ=101><ACK=301><CTL=ACK>      --> CLOSED
    //
    // 6.  (2 MSL)
    //     CLOSED
    //
    // NOTE: MSL = Maximum Segment Lifetime

    // 1
    let (peer_a, peer_b) = established_pair(99, 299);

    // 2
    peer_a.close();
    assert_eq!(peer_a.status(), State::FinWait1);

    let peer_a_fin = peer_a.segments().remove(0);
    assert!(peer_a_fin.header.ctl.fin());
    assert!(peer_a_fin.header.ctl.ack());
    assert_eq!(peer_a_fin.header.seq, 100);
    assert_eq!(peer_a_fin.header.ack, 300);

    peer_b.segment_arrives(peer_a_fin);
    assert_eq!(peer_b.status(), State::CloseWait);

    // 3
    let peer_b_ack = peer_b.segments().remove(0);
    assert!(peer_b_ack.header.ctl.ack());
    assert_eq!(peer_b_ack.header.seq, 300);
    assert_eq!(peer_b_ack.header.ack, 101);

    peer_a.segment_arrives(peer_b_ack);
    assert_eq!(peer_a.status(), State::FinWait2);

    // 4
    peer_b.close();
    assert_eq!(peer_b.status(), State::LastAck);

    let peer_b_fin = peer_b.segments().remove(0);
    assert!(peer_b_fin.header.ctl.fin());
    assert!(peer_b_fin.header.ctl.ack());
    assert_eq!(peer_b_fin.header.seq, 300);
    assert_eq!(peer_b_fin.header.ack, 101);

    peer_a.segment_arrives(peer_b_fin);
    assert_eq!(peer_a.status(), State::TimeWait);

    // 5
    let peer_a_ack = peer_a.segments().remove(0);
    assert!(peer_a_ack.header.ctl.ack());
    assert_eq!(peer_a_ack.header.seq, 101);
    assert_eq!(peer_a_ack.header.ack, 301);

    let receive_result = peer_b.segment_arrives(peer_a_ack);
    assert_eq!(receive_result, SegmentArrivesResult::Close);

    let timeout = peer_a.advance_time(MSL.mul_f32(2.1));
    assert_eq!(timeout, AdvanceTimeResult::CloseConnection);
}

#[test]
fn simultaneous_close_sequence() {
    // This test implements the following exchange from 3.6, Figure 13:
    //
    //     TCP Peer A                                           TCP Peer B
    //
    // 1.  ESTABLISHED                                          ESTABLISHED
    //
    // 2.  (Close)                                              (Close)
    //     FIN-WAIT-1  --> <SEQ=100><ACK=300><CTL=FIN,ACK>  ... FIN-WAIT-1
    //                 <-- <SEQ=300><ACK=100><CTL=FIN,ACK>  <--
    //                 ... <SEQ=100><ACK=300><CTL=FIN,ACK>  -->
    //
    // 3.  CLOSING     --> <SEQ=101><ACK=301><CTL=ACK>      ... CLOSING
    //                 <-- <SEQ=301><ACK=101><CTL=ACK>      <--
    //                 ... <SEQ=101><ACK=301><CTL=ACK>      -->
    //
    // 4.  TIME-WAIT                                            TIME-WAIT
    //     (2 MSL)                                              (2 MSL)
    //     CLOSED                                               CLOSED

    // 1
    let (peer_a, peer_b) = established_pair(99, 299);

    // 2
    peer_a.close();
    assert_eq!(peer_a.status(), State::FinWait1);
    let fin_ack_a = peer_a.segments().remove(0);
    assert_eq!(fin_ack_a.header.seq, 100);
    assert_eq!(fin_ack_a.header.ack, 300);
    assert!(fin_ack_a.header.ctl.fin());
    assert!(fin_ack_a.header.ctl.ack());

    peer_b.close();
    assert_eq!(peer_b.status(), State::FinWait1);
    let fin_ack_b = peer_b.segments().remove(0);
    assert_eq!(fin_ack_b.header.seq, 300);
    assert_eq!(fin_ack_b.header.ack, 100);
    assert!(fin_ack_b.header.ctl.fin());
    assert!(fin_ack_b.header.ctl.ack());

    // 3
    peer_a.segment_arrives(fin_ack_b);
    assert_eq!(peer_a.status(), State::Closing);
    let ack_a = peer_a.segments().remove(0);
    assert_eq!(ack_a.header.seq, 101);
    assert_eq!(ack_a.header.ack, 301);
    assert!(ack_a.header.ctl.ack());

    peer_b.segment_arrives(fin_ack_a);
    assert_eq!(peer_b.status(), State::Closing);
    let ack_b = peer_b.segments().remove(0);
    assert_eq!(ack_b.header.seq, 301);
    assert_eq!(ack_b.header.ack, 101);
    assert!(ack_b.header.ctl.ack());

    // 4
    peer_a.segment_arrives(ack_b);
    assert_eq!(peer_a.status(), State::TimeWait);
    assert_eq!(
        peer_a.advance_time(MSL.mul_f32(2.1)),
        AdvanceTimeResult::CloseConnection
    );

    peer_b.segment_arrives(ack_a);
    assert_eq!(peer_b.status(), State::TimeWait);
    assert_eq!(
        peer_b.advance_time(MSL.mul_f32(2.1)),
        AdvanceTimeResult::CloseConnection
    );
}

#[test]
fn message_send() {
    let expected = b"Hello, world!";
<<<<<<< HEAD
    let (mut peer_a, mut peer_b) = established_pair(100, 300);
    peer_a.send(Message::new(expected));
=======
    let (peer_a, peer_b) = established_pair(100, 300);
    peer_a.send(&Message::new(expected));
>>>>>>> dcb88b8f
    for outgoing in peer_a.segments() {
        peer_b.segment_arrives(outgoing);
    }
    let received = peer_b.receive();
    assert_eq!(&expected[..], &received.to_vec());
}

#[test]
fn message_segmentation() {
    let expected: Vec<_> = std::iter::repeat(0)
        .enumerate()
        .map(|(i, _)| i as u8)
        .take(4000)
        .collect();
<<<<<<< HEAD
    let (mut peer_a, mut peer_b) = established_pair(100, 300);
    peer_a.send(Message::new(expected.clone()));
=======
    let (peer_a, peer_b) = established_pair(100, 300);
    peer_a.send(&Message::new(expected.clone()));
>>>>>>> dcb88b8f
    let mut count = 0;
    for outgoing in peer_a.segments() {
        count += 1;
        peer_b.segment_arrives(outgoing);
    }
    let received = peer_b.receive();
    assert_eq!(count, 3);
    assert_eq!(expected, received.to_vec());
}

#[test]
fn large_message_transmission() {
    let expected: Vec<_> = std::iter::repeat(0)
        .enumerate()
        .map(|(i, _)| i as u8)
        .take(8000) // This is beyond our receive window now
        .collect();
<<<<<<< HEAD
    let (mut peer_a, mut peer_b) = established_pair(100, 300);
    peer_a.send(Message::new(expected.clone()));
=======
    let (peer_a, peer_b) = established_pair(100, 300);
    peer_a.send(&Message::new(expected.clone()));
>>>>>>> dcb88b8f
    let mut received = vec![];
    while received.len() != expected.len() {
        for outgoing in peer_a.segments() {
            peer_b.segment_arrives(outgoing);
        }
        received.extend(peer_b.receive().iter());
        for outgoing in peer_b.segments() {
            peer_a.segment_arrives(outgoing);
        }
        peer_a.advance_time(Duration::from_millis(1));
        peer_b.advance_time(Duration::from_millis(1));
    }
    assert_eq!(expected, received);
}

#[test]
fn message_retransmission() {
    let expected: Vec<_> = (0..8000).map(|i| i as u8).collect();
<<<<<<< HEAD
    let (mut peer_a, mut peer_b) = established_pair(100, 300);
    peer_a.send(Message::new(expected.clone()));
=======
    let (peer_a, peer_b) = established_pair(100, 300);
    peer_a.send(&Message::new(expected.clone()));
>>>>>>> dcb88b8f
    let mut received = vec![];
    while received.len() < expected.len() {
        for outgoing in peer_a.segments() {
            if rand::random::<f32>() < 0.5 {
                peer_b.segment_arrives(outgoing);
            }
        }
        received.extend(peer_b.receive().iter());
        for outgoing in peer_b.segments() {
            if rand::random::<f32>() < 0.5 {
                peer_a.segment_arrives(outgoing);
            }
        }
        peer_a.advance_time(Duration::from_millis(1));
        peer_b.advance_time(Duration::from_millis(1));
    }
    assert_eq!(expected, received);
}

#[test]
fn out_of_order_delivery() {
    let expected: Vec<_> = std::iter::repeat(0)
        .enumerate()
        .map(|(i, _)| i as u8)
        .take(4000)
        .collect();
<<<<<<< HEAD
    let (mut peer_a, mut peer_b) = established_pair(100, 300);
    peer_a.send(Message::new(expected.clone()));
=======
    let (peer_a, peer_b) = established_pair(100, 300);
    peer_a.send(&Message::new(expected.clone()));
>>>>>>> dcb88b8f
    let segments = peer_a.segments();
    for outgoing in segments.into_iter().rev() {
        peer_b.segment_arrives(outgoing);
    }
    let received = peer_b.receive();
    assert_eq!(expected, received.to_vec());
}

#[test]
fn loss_during_initiation() {
    let peer_a = Tcb::open(PEER_A_ID, 100, 1500);
    peer_a.segments();
    peer_a.advance_time(Duration::from_secs(1));
    let peer_a_syn = peer_a.segments();
    assert_eq!(peer_a_syn.len(), 1);
    let peer_a_syn = peer_a_syn.into_iter().next().unwrap();

    let peer_b = segment_arrives_listen(
        peer_a_syn.clone(),
        PEER_B_ID.local.address,
        PEER_B_ID.remote.address,
        300,
        1500,
    )
    .unwrap()
    .tcb()
    .unwrap();
    peer_b.segments();
    peer_b.advance_time(Duration::from_secs(1));
    let peer_b_syn_ack = peer_b.segments();
    assert_eq!(peer_b_syn_ack.len(), 1);
    let peer_b_syn_ack = peer_b_syn_ack.into_iter().next().unwrap();
    assert!(peer_b_syn_ack.header.ctl.syn());
    assert!(peer_b_syn_ack.header.ctl.ack());
    // Lost packet arrives
    assert_eq!(peer_b.segment_arrives(peer_a_syn), SegmentArrivesResult::Ok);

    assert_eq!(
        peer_a.segment_arrives(peer_b_syn_ack.clone()),
        SegmentArrivesResult::Ok
    );
    assert_eq!(peer_a.status(), State::Established);
    // Lost, new ACK not generated
    let _peer_a_ack = peer_a.segments();

    assert_eq!(
        // Peer B probes again
        peer_a.segment_arrives(peer_b_syn_ack.clone()),
        SegmentArrivesResult::Ok
    );
    peer_a.advance_time(Duration::from_secs(1));
    let peer_a_ack = peer_a.segments();

    assert_eq!(peer_a_ack.len(), 1);
    let peer_a_ack = peer_a_ack.into_iter().next().unwrap();
    assert!(peer_a_ack.header.ctl.ack());
    assert!(!peer_a_ack.header.ctl.syn());
    // Lost packet arrives
    assert_eq!(
        peer_a.segment_arrives(peer_b_syn_ack),
        SegmentArrivesResult::Ok
    );

    assert_eq!(peer_b.segment_arrives(peer_a_ack), SegmentArrivesResult::Ok);
    assert_eq!(peer_b.status(), State::Established);
}

#[test]
fn send_before_established() {
<<<<<<< HEAD
    let mut peer_a = Tcb::open(PEER_A_ID, 100, 1500);
    peer_a.send(Message::new("Hello!"));
=======
    let peer_a = Tcb::open(PEER_A_ID, 100, 1500);
    peer_a.send(&Message::new("Hello!"));
>>>>>>> dcb88b8f
    let peer_a_syn = peer_a.segments().remove(0);
    let peer_b = segment_arrives_listen(
        peer_a_syn,
        PEER_B_ID.local.address,
        PEER_B_ID.remote.address,
        300,
        1500,
    )
    .unwrap()
    .tcb()
    .unwrap();
    peer_b.send(Message::new("Hi!"));
    for segment in peer_b.segments() {
        peer_a.segment_arrives(segment);
    }
    for segment in peer_a.segments() {
        peer_b.segment_arrives(segment);
    }
    assert_eq!(peer_a.status(), State::Established);
    assert_eq!(peer_b.status(), State::Established);
    assert_eq!(peer_a.receive().to_vec(), b"Hi!");
    assert_eq!(peer_b.receive().to_vec(), b"Hello!");
}

#[test]
#[ignore]
fn tcp_gig_isolation() {
    let expected: Vec<_> = std::iter::repeat(0)
        .enumerate()
        .map(|(i, _)| i as u8)
        .take(1_000_000_000)
        .collect();
    let (mut peer_a, mut peer_b) = established_pair(100, 300);
    peer_a.send(Message::new(expected.clone()));
    let mut received_bytes = 0;
    while received_bytes < expected.len() {
        for outgoing in peer_a.segments() {
            peer_b.segment_arrives(outgoing);
        }
        received_bytes += peer_b.receive().len();
        for outgoing in peer_b.segments() {
            peer_a.segment_arrives(outgoing);
        }
        peer_a.advance_time(Duration::from_secs(1));
        peer_b.advance_time(Duration::from_secs(1));
    }
    assert_eq!(received_bytes, 1_000_000_000);
}<|MERGE_RESOLUTION|>--- conflicted
+++ resolved
@@ -388,13 +388,8 @@
 #[test]
 fn message_send() {
     let expected = b"Hello, world!";
-<<<<<<< HEAD
     let (mut peer_a, mut peer_b) = established_pair(100, 300);
     peer_a.send(Message::new(expected));
-=======
-    let (peer_a, peer_b) = established_pair(100, 300);
-    peer_a.send(&Message::new(expected));
->>>>>>> dcb88b8f
     for outgoing in peer_a.segments() {
         peer_b.segment_arrives(outgoing);
     }
@@ -409,13 +404,8 @@
         .map(|(i, _)| i as u8)
         .take(4000)
         .collect();
-<<<<<<< HEAD
     let (mut peer_a, mut peer_b) = established_pair(100, 300);
     peer_a.send(Message::new(expected.clone()));
-=======
-    let (peer_a, peer_b) = established_pair(100, 300);
-    peer_a.send(&Message::new(expected.clone()));
->>>>>>> dcb88b8f
     let mut count = 0;
     for outgoing in peer_a.segments() {
         count += 1;
@@ -433,13 +423,8 @@
         .map(|(i, _)| i as u8)
         .take(8000) // This is beyond our receive window now
         .collect();
-<<<<<<< HEAD
     let (mut peer_a, mut peer_b) = established_pair(100, 300);
     peer_a.send(Message::new(expected.clone()));
-=======
-    let (peer_a, peer_b) = established_pair(100, 300);
-    peer_a.send(&Message::new(expected.clone()));
->>>>>>> dcb88b8f
     let mut received = vec![];
     while received.len() != expected.len() {
         for outgoing in peer_a.segments() {
@@ -458,13 +443,8 @@
 #[test]
 fn message_retransmission() {
     let expected: Vec<_> = (0..8000).map(|i| i as u8).collect();
-<<<<<<< HEAD
     let (mut peer_a, mut peer_b) = established_pair(100, 300);
     peer_a.send(Message::new(expected.clone()));
-=======
-    let (peer_a, peer_b) = established_pair(100, 300);
-    peer_a.send(&Message::new(expected.clone()));
->>>>>>> dcb88b8f
     let mut received = vec![];
     while received.len() < expected.len() {
         for outgoing in peer_a.segments() {
@@ -491,13 +471,8 @@
         .map(|(i, _)| i as u8)
         .take(4000)
         .collect();
-<<<<<<< HEAD
     let (mut peer_a, mut peer_b) = established_pair(100, 300);
     peer_a.send(Message::new(expected.clone()));
-=======
-    let (peer_a, peer_b) = established_pair(100, 300);
-    peer_a.send(&Message::new(expected.clone()));
->>>>>>> dcb88b8f
     let segments = peer_a.segments();
     for outgoing in segments.into_iter().rev() {
         peer_b.segment_arrives(outgoing);
@@ -567,13 +542,8 @@
 
 #[test]
 fn send_before_established() {
-<<<<<<< HEAD
     let mut peer_a = Tcb::open(PEER_A_ID, 100, 1500);
     peer_a.send(Message::new("Hello!"));
-=======
-    let peer_a = Tcb::open(PEER_A_ID, 100, 1500);
-    peer_a.send(&Message::new("Hello!"));
->>>>>>> dcb88b8f
     let peer_a_syn = peer_a.segments().remove(0);
     let peer_b = segment_arrives_listen(
         peer_a_syn,
