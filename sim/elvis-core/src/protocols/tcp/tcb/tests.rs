--- conflicted
+++ resolved
@@ -3,11 +3,7 @@
 use super::*;
 use crate::protocols::utility::Endpoints;
 
-<<<<<<< HEAD
-const PEER_A_ID: ConnectionId = ConnectionId {
-=======
 const PEER_A_ID: Endpoints = Endpoints {
->>>>>>> d420c6de
     local: Endpoint {
         address: Ipv4Address::new([0, 0, 0, 0]),
         port: 0xcafe,
@@ -152,11 +148,7 @@
     assert_eq!(peer_a_syn.header.seq, 100);
 
     // 3
-<<<<<<< HEAD
-    const GHOST_ID: ConnectionId = ConnectionId {
-=======
     const GHOST_ID: Endpoints = Endpoints {
->>>>>>> d420c6de
         local: Endpoint {
             address: Ipv4Address::new([123, 45, 67, 89]),
             port: 0xbabe,
