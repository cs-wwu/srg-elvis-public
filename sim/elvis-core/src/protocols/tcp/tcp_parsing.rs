--- conflicted
+++ resolved
@@ -420,11 +420,7 @@
 #[cfg(test)]
 mod tests {
     use super::*;
-<<<<<<< HEAD
-    use crate::protocols::{tcp::ConnectionId, utility::Endpoint};
-=======
     use crate::protocols::utility::{Endpoint, Endpoints};
->>>>>>> d420c6de
 
     const PAYLOAD: &[u8] = b"Hello, world!";
     const SRC_ADDRESS: Ipv4Address = Ipv4Address::LOCALHOST;
@@ -498,11 +494,7 @@
 
     #[test]
     fn builds_packet() {
-<<<<<<< HEAD
-        let id = ConnectionId {
-=======
         let id = Endpoints {
->>>>>>> d420c6de
             local: Endpoint {
                 address: Ipv4Address::LOCALHOST,
                 port: 0xcafe,
