//! This module implements the Transmission Control Protocol as described in
//! [RFC 9293](https://www.rfc-editor.org/rfc/rfc9293.html), the update to the
//! original RFC 793 specification. [`Tcb`] provides the API described in
//! section 3.10 and is implemented separately from the TCP protocol and session
//! types so that it can be more easily tested outside of the full simulation
//! environment.

use super::tcp_parsing::{TcpHeader, TcpHeaderBuilder};
use crate::{
    network::Mtu,
<<<<<<< HEAD
    protocols::{ipv4::Ipv4Address, utility::Endpoint},
=======
    protocols::{
        ipv4::Ipv4Address,
        utility::{Endpoint, Endpoints},
    },
>>>>>>> d420c6de
    Message,
};
use std::{collections::BinaryHeap, mem, time::Duration};

#[cfg(test)]
mod tests;

mod modular_cmp;
use modular_cmp::*;

mod segment;
pub use segment::Segment;

mod outgoing;
use outgoing::{Outgoing, Transmit};

mod state;
pub use state::State;

mod receive_sequence_space;
use receive_sequence_space::ReceiveSequenceSpace;

mod send_sequence_space;
use send_sequence_space::SendSequenceSpace;

// TODO(hardint): Choose a more realistic value
/// The maximum segment lifetime on the Internet
const MSL: Duration = Duration::from_secs(1);

// TODO(hardint): Choose a better value
/// The time that may pass before packets are retransmitted
const RETRANSMISSION_TIMEOUT: Duration = Duration::from_millis(100);

/// The Transmission Control Block holds the state for a TCP connection and
/// provides the API described in 3.10.
#[derive(Debug)]
pub struct Tcb {
    /// The pair of endpoints that identifies this connection
    id: Endpoints,
    /// The maximum transmission unit of the network
    mtu: Mtu,
    /// How the connection was initiated locally
    initiation: Initiation,
    state: State,
    /// The send sequence space
    snd: SendSequenceSpace,
    /// The receive sequence space
    rcv: ReceiveSequenceSpace,
    /// Data and segments to be delivered to the remote TCP
    pub outgoing: Outgoing,
    /// Segments and segment text received from the remote TCP
    incoming: Incoming,
    /// Segments received from the remote TCP that have not been processed
    timeouts: Timeouts,
}

impl Tcb {
    /// Creates a new TCB
    fn new(
        id: Endpoints,
        mtu: Mtu,
        initiation: Initiation,
        state: State,
        snd: SendSequenceSpace,
        rcv: ReceiveSequenceSpace,
    ) -> Self {
        Self {
            id,
            mtu,
            initiation,
            state,
            snd,
            rcv,
            outgoing: Default::default(),
            incoming: Default::default(),
            timeouts: Default::default(),
        }
    }

    /// Open a new TCP connection.
    ///
    /// Implements [section
    /// 3.10.1](https://www.rfc-editor.org/rfc/rfc9293.html#name-open-call) for
    /// the case of an active open. Handling for packets in a passive open
    /// LISTEN state is provided by [`handle_listen`].
    pub fn open(id: Endpoints, iss: u32, mtu: Mtu) -> Self {
        let mut tcb = Self::new(
            id,
            mtu,
            Initiation::Open,
            State::SynSent,
            SendSequenceSpace {
                iss,
                una: iss,
                nxt: iss + 1,
                ..Default::default()
            },
            ReceiveSequenceSpace::default(),
        );
        tcb.enqueue(
            tcb.header_builder(iss)
                .syn()
                .wnd(ReceiveSequenceSpace::default().wnd),
        );
        tcb
    }

    /// Advance the current time and process any timeouts as needed.
    ///
    /// Timeout handling is described in [section
    /// 3.10.8](https://www.rfc-editor.org/rfc/rfc9293.html#name-timeouts).
    pub fn advance_time(&mut self, delta_time: Duration) -> AdvanceTimeResult {
        if delta_time > self.timeouts.retransmission {
            self.timeouts.retransmission = RETRANSMISSION_TIMEOUT;
            for mut transmit in self.outgoing.retransmit.iter_mut() {
                transmit.needs_transmit = true;
            }
        } else {
            self.timeouts.retransmission -= delta_time;
        }

        if let Some(time_wait) = self.timeouts.time_wait {
            if delta_time > time_wait {
                return AdvanceTimeResult::CloseConnection;
            }
            self.timeouts.time_wait = Some(time_wait - delta_time);
        }

        AdvanceTimeResult::Ignore
    }

    /// Send the provided message to the remote TCP.
    ///
    /// Implements [section
    /// 3.10.2](https://www.rfc-editor.org/rfc/rfc9293.html#name-send-call).
    pub fn send(&mut self, message: Message) {
        // 3.10.2 (Not compliant, doing things differently. We don't have a
        // retransmission queue.)
        match self.state {
            State::SynSent | State::SynReceived | State::Established => {
                self.outgoing.text.concatenate(message);
            }

            State::FinWait1
            | State::FinWait2
            | State::CloseWait
            | State::Closing
            | State::LastAck
            | State::TimeWait => {
                // TODO(hardint): Return an error that the connection is closing
            }
        }
    }

    /// Consumes any segment text that has been received and buffered from the
    /// remote TCP.
    ///
    /// Implements [section
    /// 3.10.3](https://www.rfc-editor.org/rfc/rfc9293.html#name-receive-call).
    pub fn receive(&mut self) -> Message {
        // TODO(hardint): This currently requires copying bytes from the
        // received messages because we cannot yet concatenate two messages.
        // Revisit this when the message type has been updated to support
        // concatenation.
        match self.state {
            State::SynSent
            | State::SynReceived
            | State::Established
            | State::FinWait1
            | State::FinWait2
            | State::CloseWait => {
                // TODO(hardint): Use receive buffer size instead of just taking
                // everything
                mem::take(&mut self.incoming.text)
            }
            State::Closing | State::LastAck | State::TimeWait => {
                // TODO(hardint): Return a connection closing error
                Default::default()
            }
        }
    }

    /// Initiates closing the TCP connection in a controlled way. No new data
    /// can be sent after this function has been called.
    ///
    /// Implements [section
    /// 3.10.4](https://www.rfc-editor.org/rfc/rfc9293.html#name-close-call).
    #[allow(unused)]
    pub fn close(&mut self) -> CloseResult {
        match self.state {
            State::SynReceived | State::Established => {
                self.enqueue(
                    self.header_builder(self.snd.nxt)
                        .fin()
                        .ack(self.rcv.nxt)
                        .wnd(self.rcv.wnd),
                );
                self.snd.nxt += 1;
                self.state = State::FinWait1;
                CloseResult::Ok
            }

            State::CloseWait => {
                self.enqueue(
                    self.header_builder(self.snd.nxt)
                        .fin()
                        .ack(self.rcv.nxt)
                        .wnd(self.rcv.wnd),
                );
                self.snd.nxt += 1;
                self.state = State::LastAck;
                CloseResult::Ok
            }

            _ => CloseResult::ConnectionClosing,
        }
    }

    /// Closes the connection immediately and without waiting for
    /// acknowledgement. The TCB should be deleted after this call once the
    /// final RST segment is delivered, if present.
    ///
    /// Implements [section
    /// 3.10.5](https://www.rfc-editor.org/rfc/rfc9293.html#section-3.10.5).
    #[allow(unused)]
    pub fn abort(&mut self) {
        // 3.10.5
        match self.state {
            State::SynReceived
            | State::Established
            | State::FinWait1
            | State::FinWait2
            | State::CloseWait => {
                self.outgoing.reset();
                self.enqueue(self.header_builder(self.snd.nxt).rst().wnd(self.rcv.wnd));
            }

            _ => {}
        }
    }

    /// The status of the TCP connection.
    ///
    /// Implements [section
    /// 3.10.6](https://www.rfc-editor.org/rfc/rfc9293.html#name-status-call).
    #[allow(unused)]
    pub fn status(&self) -> State {
        // 3.10.6
        self.state
    }

    /// Gets the list of segments that are ready to be delivered to the remote
    /// TCP. Queued outgoing text is segmentized as needed and segments on the
    /// retransmission queue will not be resent until the next retransmission
    /// timeout.
    pub fn segments(&mut self) -> Vec<Segment> {
        let mut out: Vec<_> = mem::take(&mut self.outgoing.oneshot)
            .into_iter()
            .map(|header| Segment::new(header, Default::default()))
            .collect();

        // TODO(hardint): Would love to make this locking more fine-grained
        match self.state {
            State::SynSent | State::SynReceived | State::Established | State::CloseWait => {
                // TODO(hardint): This could be incorrect for when optional
                // headers are used. It also is not as efficient as possible.
                const SPACE_FOR_HEADERS: u16 = 50;
                let max_segment_length = (self.mtu - SPACE_FOR_HEADERS) as usize;
                let mut queued_bytes = self.outgoing.queued_bytes();
                loop {
                    let max_bytes = self.snd.wnd as usize - queued_bytes;
                    let bytes = max_segment_length
                        .min(max_bytes)
                        .min(self.outgoing.text.len());
                    if bytes == 0 {
                        break;
                    }
                    let text = self.outgoing.text.cut(bytes);
                    queued_bytes += bytes;
                    let header = self
                        .header_builder(self.snd.nxt)
                        .ack(self.rcv.nxt)
                        .wnd(self.rcv.wnd)
                        .build(
                            self.id.local.address,
                            self.id.remote.address,
                            text.iter(),
                            text.len(),
                        )
                        .expect("Unexpectedly large MTU and message");
                    self.snd.nxt = self.snd.nxt.wrapping_add(text.len() as u32);
                    self.outgoing
                        .retransmit
                        .push_back(Transmit::new(Segment::new(header, text)));
                }
            }

            _ => {}
        }

        for transmit in self.outgoing.retransmit.iter_mut() {
            if transmit.needs_transmit {
                out.push(transmit.segment.clone());
            }
            transmit.needs_transmit = false;
        }

        if !out.is_empty() {
            self.timeouts.retransmission = RETRANSMISSION_TIMEOUT;
        }

        out
    }

    /// Queues the given segment for processing and processes all segments that
    /// are ready to be processed.
    ///
    /// Along with [`Tcb::process_segment`], this implements [section
    /// 3.10.7](https://www.rfc-editor.org/rfc/rfc9293.html#name-segment-arrives)
    /// for all states other that CLOSED and LISTEN.
    pub fn segment_arrives(&mut self, segment: Segment) -> SegmentArrivesResult {
        self.incoming.segments.push(segment);
        while let Some(segment) = self.incoming.segments.peek() {
            if self.state != State::SynSent && mod_gt(segment.header.seq, self.rcv.nxt) {
                // If this segment is past the next byte we want to receive, it
                // arrived out of order and we haven't received the earlier
                // bytes we need to proceed.
                break;
            }
            let segment = self.incoming.segments.pop().unwrap();
            let receive_result = self.process_segment(segment);
            if receive_result.should_delete_tcb() {
                return SegmentArrivesResult::Close;
            }
        }
        SegmentArrivesResult::Ok
        // TODO(hardint): Aggregate ACK segments
    }

    /// Processes a segment.
    ///
    /// See 3.10.7.3 for handling in SYN-SENT state. See 3.10.7.4 for handling of the rest of the states.
    fn process_segment(&mut self, segment: Segment) -> ProcessSegmentResult {
        let (seg, mut text) = segment.into_inner();
        let text_len = text.len() as u32;

        // Check that the sequence number is valid
        match self.state {
            // Sequence number checks don't apply for LISTEN, SYN-SENT, or CLOSING
            State::SynSent | State::Closing => {}
            _ => {
                if !self.is_seq_ok(text_len, seg.seq, seg.ctl.syn(), seg.ctl.fin()) {
                    self.enqueue(
                        self.header_builder(self.snd.nxt)
                            .ack(self.rcv.nxt)
                            .wnd(self.rcv.wnd),
                    );
                    return ProcessSegmentResult::DiscardSegment;
                }
            }
        }

        if seg.ctl.ack() {
            match self.state {
                State::SynSent => {
                    if mod_bounded(self.snd.nxt, Lt, seg.ack, Leq, self.snd.iss) {
                        if seg.ctl.rst() {
                            return ProcessSegmentResult::DiscardSegment;
                        } else {
                            self.enqueue(self.header_builder(seg.ack).rst().wnd(self.rcv.wnd));
                            return ProcessSegmentResult::InvalidAck;
                        }
                    }

                    if mod_bounded(self.snd.una, Lt, seg.ack, Leq, self.snd.nxt) {
                        // Valid acknowledgment
                        if seg.ctl.syn() {
                            // The spec doesn't specifically describe what to do
                            // for on okay ACK in SYN-SENT, but this seems to
                            // work
                            self.snd.una = seg.ack;
                            self.remove_acked_from_retransmission(self.snd.una);
                        } else {
                            // What has been happening is that the listen side
                            // of the connection will generate a challenge ACK
                            // in response to receiving a duplicate SYN. That
                            // comes back to us first and we update SND.UNA as
                            // above. Later, when the SYN ACK arrives with the
                            // same acknowledgment, SND.UNA==SEG.ACK causes the
                            // acknowledgment to be rejected and the connection
                            // is reset. Therefore, we only proceed to process
                            // the ACK segment if it comes along with a SYN.
                        }
                    } else {
                        // Same ACK twice causes this reset to trigger. See the
                        // comment above.
                        self.enqueue(self.header_builder(seg.ack).rst().wnd(self.rcv.wnd));
                        return ProcessSegmentResult::InvalidAck;
                    }
                }

                State::SynReceived => {
                    if mod_bounded(self.snd.una, Lt, seg.ack, Leq, self.snd.nxt) {
                        self.state = State::Established;
                        self.snd.wnd = seg.wnd;
                        self.snd.wl1 = seg.seq;
                        self.snd.wl2 = seg.ack;
                        match self.ack_established_processing(&seg) {
                            ProcessSegmentResult::Success => {}
                            other => return other,
                        }
                    } else {
                        self.enqueue(self.header_builder(seg.ack).rst().wnd(self.rcv.wnd));
                    }
                }

                State::Established | State::FinWait2 | State::CloseWait => {
                    match self.ack_established_processing(&seg) {
                        ProcessSegmentResult::Success => {}
                        other => return other,
                    }
                }

                State::FinWait1 => {
                    let result = self.ack_established_processing(&seg);
                    if self.is_fin_acked() {
                        self.state = State::FinWait2;
                    }
                    if result != ProcessSegmentResult::Success {
                        return result;
                    }
                }

                State::Closing => {
                    let result = self.ack_established_processing(&seg);
                    if self.is_fin_acked() {
                        self.state = State::TimeWait;
                        self.timeouts.time_wait = Some(MSL * 2);
                    }
                    if result != ProcessSegmentResult::Success {
                        return result;
                    }
                }

                State::LastAck => {
                    self.snd.una = seg.ack;
                    if self.is_fin_acked() {
                        return ProcessSegmentResult::FinalizeClose;
                    }
                }

                State::TimeWait => {
                    // The only thing that can arrive is a retransmission of the
                    // remote FIN. Acknowledge it and restart the 2 MSL timeout.
                    self.enqueue(
                        self.header_builder(self.snd.nxt)
                            .ack(seg.seq + 1)
                            .wnd(self.rcv.wnd),
                    );
                    self.timeouts.time_wait = Some(MSL * 2);
                }
            }
        }

        if seg.ctl.rst() {
            match self.state {
                State::SynSent => {
                    if seg.seq == self.rcv.nxt {
                        return ProcessSegmentResult::ConnectionReset;
                    } else {
                        return ProcessSegmentResult::BlindReset;
                    };
                }

                State::SynReceived => match self.initiation {
                    Initiation::Listen => {
                        return ProcessSegmentResult::ReturnToListen;
                    }
                    Initiation::Open => {
                        return ProcessSegmentResult::ConnectionRefused;
                    }
                },

                State::Established | State::FinWait1 | State::FinWait2 | State::CloseWait => {
                    return ProcessSegmentResult::ConnectionReset;
                }

                State::Closing | State::LastAck | State::TimeWait => {
                    return ProcessSegmentResult::FinalizeClose;
                }
            }
        }

        if seg.ctl.syn() {
            match self.state {
                State::SynSent => {
                    self.rcv.irs = seg.seq;
                    self.rcv.nxt = seg.seq + 1;
                    self.snd.wnd = seg.wnd;
                    self.snd.wl1 = seg.seq;
                    self.snd.wl2 = seg.ack;
                    if mod_gt(self.snd.una, self.snd.iss) {
                        self.state = State::Established;
                        self.enqueue(self.header_builder(self.snd.nxt).ack(self.rcv.nxt).wnd(self.rcv.wnd));
                    } else {
                        self.state = State::SynReceived;
                        self.enqueue(
                            self.header_builder(self.snd.iss)
                                .syn()
                                .ack(self.rcv.nxt)
                                .wnd(self.rcv.wnd),
                        );
                        return ProcessSegmentResult::Success;
                    }
                }

                _ => {
                    // We are ignoring some of the spec's guidance around
                    // closing the connection if we get a SYN in an established
                    // state. It seems to create a lot of failed connections due
                    // to delayed SYN packets. We do a subset of what the spec
                    // suggests and just send a challenge ACK, which is
                    // important for the case where a peer generates an ACK in
                    // response to a SYN ACK and the ACK gets lost in
                    // transmission. The challenge ACK regenerates the lost ACK
                    // segment.
                    self.enqueue(
                        self.header_builder(self.snd.nxt)
                            .ack(self.rcv.nxt)
                            .wnd(self.rcv.wnd),
                    );
                    return ProcessSegmentResult::DiscardSegment;
                }
            }
        }

        // Queue the segment text for processing
        if !text.is_empty() {
            match self.state {
                State::Established
                | State::SynSent
                | State::SynReceived
                | State::FinWait1
                | State::FinWait2 => {
                    // If we got here, we already know that SEQ > RCV.NXT.
                    // Text should also be in the window, but let's check:
                    assert!(
                        self.is_in_rcv_window(seg.seq) || self.is_in_rcv_window(seg.seq + text_len)
                    );
                    let already_received = self
                        .rcv
                        .nxt
                        .wrapping_sub(seg.seq)
                        // SYN occupies the first byte of data
                        .wrapping_add(seg.ctl.syn() as u32);
                    let unreceived = text_len - already_received;
                    let space_available = self.rcv.wnd as u32 - self.incoming.text.len() as u32;
                    let accept = unreceived.min(space_available);
                    self.rcv.nxt += accept;
                    text.slice(already_received as usize..(already_received + accept) as usize);
                    self.incoming.text.concatenate(text);
                    // TODO(hardint): Aggregate and piggyback ACK segments
                    self.enqueue(
                        self.header_builder(self.snd.nxt)
                            .ack(self.rcv.nxt)
                            .wnd(self.rcv.wnd),
                    );
                }

                _ => {}
            }
        }

        if seg.ctl.fin() {
            if self.state != State::SynSent {
                let last_text_byte = seg.seq + text_len;
                if self.rcv.nxt == last_text_byte || self.rcv.nxt == last_text_byte + 1 {
                    // We acknowledged all the non-control bytes in the segment or we
                    // have already acknowledged the FIN. Advance over the FIN and
                    // acknowledge it.
                    self.rcv.nxt = last_text_byte + 1;
                    self.enqueue(
                        self.header_builder(self.snd.nxt)
                            .ack(self.rcv.nxt)
                            .wnd(self.rcv.wnd),
                    );
                }
            }

            match self.state {
                State::SynReceived | State::Established => {
                    self.state = State::CloseWait;
                }

                State::FinWait1 => {
                    if self.is_fin_acked() {
                        self.state = State::TimeWait;
                        self.timeouts.time_wait = Some(2 * MSL);
                    } else {
                        self.state = State::Closing;
                    }
                }

                State::FinWait2 => {
                    self.state = State::TimeWait;
                    self.timeouts.time_wait = Some(2 * MSL);
                    self.timeouts.retransmission = RETRANSMISSION_TIMEOUT;
                }

                State::TimeWait => {
                    self.timeouts.time_wait = Some(2 * MSL);
                }

                _ => {}
            }
        }

        ProcessSegmentResult::Success
    }

    /// Remove any acknowledged segments from the retransmission queue.
    fn remove_acked_from_retransmission(&mut self, snd_una: u32) {
        let mut i = 0;
        while let Some(transmit) = self.outgoing.retransmit.get(i) {
            let seq = transmit.segment.header.seq;
            let seg_len = transmit.segment.seg_len() as u32;
            if mod_lt(snd_una, seq + seg_len) {
                i += 1;
            } else {
                self.outgoing.retransmit.remove(i);
            }
        }
    }

    /// Whether our FIN has been acknowledged by the remote TCP
    fn is_fin_acked(&self) -> bool {
        self.snd.nxt == self.snd.una
    }

    /// Processing for ACK segments in the ESTABLISHED state, as described in
    /// 3.10.7.4.
    ///
    /// This is factored out from the mainline segment processing code because
    /// it is used by several different states.
    fn ack_established_processing(&mut self, seg: &TcpHeader) -> ProcessSegmentResult {
        if mod_leq(seg.ack, self.snd.una) {
            // Ignore duplicate ACK
            return ProcessSegmentResult::Success;
        } else if mod_gt(seg.ack, self.snd.nxt) {
            // ACKs something not yet sent
            self.enqueue(
                self.header_builder(self.snd.nxt)
                    .ack(self.rcv.nxt)
                    .wnd(self.rcv.wnd),
            );
            return ProcessSegmentResult::InvalidAck;
        } else {
            // Valid ACK
            self.snd.una = seg.ack;
            self.remove_acked_from_retransmission(self.snd.una);
            if mod_lt(self.snd.wl1, seg.seq)
                || (self.snd.wl1 == seg.seq && mod_leq(self.snd.wl2, seg.ack))
            {
                // Update the send window
                self.snd.wnd = seg.wnd;
                self.snd.wl1 = seg.seq;
                self.snd.wl2 = seg.ack;
            }
        }
        ProcessSegmentResult::Success
    }

    /// Get a TCP header builder for the connection
    fn header_builder(&self, seq: u32) -> TcpHeaderBuilder {
        TcpHeaderBuilder::new(self.id.local.port, self.id.remote.port, seq)
    }

    /// Queue a segment without segment text for transmission. SYN and FIN
    /// segments may be retransmitted.
    fn enqueue(&mut self, header_builder: TcpHeaderBuilder) {
        let header = header_builder
            .build(
                self.id.local.address,
                self.id.remote.address,
                [].into_iter(),
                0,
            )
            // Okay for short segments
            .unwrap();
        if header.ctl.syn() || header.ctl.fin() {
            self.outgoing
                .retransmit
                .push_back(Transmit::new(Segment::new(header, Default::default())));
        } else {
            self.outgoing.oneshot.push(header);
        }
    }

    /// Checks whether a sequence number is valid as described in [section
    /// 3.4](https://www.rfc-editor.org/rfc/rfc9293.html#name-sequence-numbers).
    ///
    /// Note however, the original design for sequence number validation fails
    /// under certain situations, such as simultaneous open. Appendix A.2 links
    /// to a
    /// [revision](https://datatracker.ietf.org/doc/html/draft-gont-tcpm-tcp-seq-validation-04)
    /// to sequence number validation that we employ. See page 10 for the
    /// updated procedure.
    fn is_seq_ok(&self, data_len: u32, seq: u32, syn: bool, fin: bool) -> bool {
        let seg_len = data_len + fin as u32 + syn as u32;
        // Test segment acceptability. See Table 6.
        if seg_len == 0 {
            if self.rcv.wnd == 0 {
                mod_bounded(self.rcv.nxt - 1, Leq, seq, Leq, self.rcv.nxt)
            } else {
                self.is_in_rcv_window(seq)
            }
        } else if self.rcv.wnd == 0 {
            // When the receive window is zero, only ACKs are acceptible.
            false
        } else {
            self.is_in_rcv_window(seq) || self.is_in_rcv_window(seq + seg_len - 1)
        }
    }

    /// Whether a sequence number is in the receive window, as described in the
    /// revision to sequence number validation linked above.
    fn is_in_rcv_window(&self, n: u32) -> bool {
        mod_bounded(
            self.rcv.nxt - 1,
            Leq,
            n,
            Lt,
            self.rcv.nxt + self.rcv.wnd as u32,
        )
    }
}

/// Handles the arrival of a segment in the CLOSED state.
///
/// Implements [section
/// 3.10.7.1](https://www.rfc-editor.org/rfc/rfc9293.html#name-closed-state).
pub fn segment_arrives_closed(
    seg: TcpHeader,
    text_len: u32,
    local: Ipv4Address,
    remote: Ipv4Address,
) -> Option<TcpHeader> {
    // 3.10.7.1
    if seg.ctl.rst() {
        // Discard RST segments
        return None;
    }

    if seg.ctl.ack() {
        TcpHeaderBuilder::new(seg.dst_port, seg.src_port, seg.ack).rst()
    } else {
        TcpHeaderBuilder::new(seg.dst_port, seg.src_port, 0)
            .rst()
            .ack(seg.seq + text_len)
    }
    .build(local, remote, [].into_iter(), 0)
    .ok()
}

/// Handles the arrival of a segment in the LISTEN state.
///
/// Implements [section
/// 3.10.7.2](https://www.rfc-editor.org/rfc/rfc9293.html#name-listen-state).
pub fn segment_arrives_listen(
    segment: Segment,
    local: Ipv4Address,
    remote: Ipv4Address,
    iss: u32,
    mtu: Mtu,
) -> Option<ListenResult> {
    let (mut seg, message) = segment.into_inner();
    // 3.10.7.2
    if seg.ctl.rst() {
        // First:
        // Could not be valid, ignore
        return None;
    }

    if seg.ctl.ack() {
        // Second:
        // Bad acknowledgement, reset
        TcpHeaderBuilder::new(seg.dst_port, seg.src_port, seg.ack)
            .rst()
            .build(local, remote, [].into_iter(), 0)
            .ok()
            .map(ListenResult::Response)
    } else if seg.ctl.syn() {
        // Third:
        let rcv_nxt = seg.seq + 1;
        let mut tcb = Tcb::new(
<<<<<<< HEAD
            ConnectionId {
=======
            Endpoints {
>>>>>>> d420c6de
                local: Endpoint {
                    address: local,
                    port: seg.dst_port,
                },
                remote: Endpoint {
                    address: remote,
                    port: seg.src_port,
                },
            },
            mtu,
            Initiation::Listen,
            State::SynReceived,
            SendSequenceSpace {
                iss,
                una: iss,
                nxt: iss + 1,
                wnd: seg.wnd,
                wl1: seg.seq,
                wl2: seg.ack,
            },
            ReceiveSequenceSpace {
                irs: seg.seq,
                nxt: rcv_nxt,
                ..Default::default()
            },
        );
        tcb.enqueue(
            tcb.header_builder(iss)
                .syn()
                .ack(rcv_nxt)
                .wnd(ReceiveSequenceSpace::default().wnd),
        );

        // Processing of SYN and ACK should not be repeated.
        seg.ctl.set_syn(false);
        seg.ctl.set_ack(false);
        tcb.incoming.segments.push(Segment::new(seg, message));

        Some(ListenResult::Tcb(tcb))
    } else {
        // Fourth:
        // Any other control or data-bearing segment should be discarded
        None
    }
}

/// Timeouts used by TCP
#[derive(Debug)]
struct Timeouts {
    /// The retransmission timeout
    retransmission: Duration,
    /// The time wait timeout
    time_wait: Option<Duration>,
}

impl Default for Timeouts {
    fn default() -> Self {
        Self {
            retransmission: RETRANSMISSION_TIMEOUT,
            time_wait: Default::default(),
        }
    }
}

/// Segments and segment text received from the remote TCP
#[derive(Debug, Default)]
struct Incoming {
    /// Segments due for processing. Due to the comparison implementations on
    /// [`Segment`], elements will be removed in sequence number order.
    segments: BinaryHeap<Segment>,
    /// Segment text that has been aggregated from processed segments and is
    /// ready to be delivered to the user.
    text: Message,
}

/// How the TCP connection was opened locally
#[derive(Debug, PartialEq, Eq, Clone, Copy)]
enum Initiation {
    /// The TCP created the connection after a passive open
    Listen,
    /// The TCB was created by an active open to a remote TCP
    Open,
}

/// The result of processing a TCP segment
#[must_use]
#[derive(Debug, Clone, Copy, PartialEq, Eq)]
enum ProcessSegmentResult {
    /// The segment processed successfully
    Success,
    /// The TCB threw away the bad segment, usually due to an invalid sequence
    /// number
    DiscardSegment,
    /// The segment carried an unacceptable ACK and was not fully processed
    InvalidAck,
    /// The TCP should return the connection to a LISTEN state
    ReturnToListen,
    /// The connection was reset
    ConnectionReset,
    /// The remote TCP refused the connection
    ConnectionRefused,
    /// The segment acknowledged the closing of the connection
    FinalizeClose,
    /// A potential blind reset attack was identified
    BlindReset,
}

impl ProcessSegmentResult {
    pub fn should_delete_tcb(self) -> bool {
        matches!(
            self,
            ProcessSegmentResult::ReturnToListen
                | ProcessSegmentResult::ConnectionReset
                | ProcessSegmentResult::ConnectionRefused
                | ProcessSegmentResult::FinalizeClose
                | ProcessSegmentResult::BlindReset
        )
    }
}

/// The result of a segment arriving on the TCB
#[must_use]
#[derive(Debug, Clone, Copy, PartialEq, Eq)]
pub enum SegmentArrivesResult {
    /// The segment was processed successfully
    Ok,
    /// The segment caused the TCB to close and the caller should delete the TCB
    Close,
}

/// The result of a call to send on the TCB
#[must_use]
#[allow(unused)]
#[derive(Debug, Clone, Copy, PartialEq, Eq)]
pub enum SendResult {
    /// The send completed successfully
    Ok,
    /// The send did not complete because the connection is already closing
    ClosingConnection,
}

/// The result of a call to close on the TCB
#[must_use]
#[allow(unused)]
#[derive(Debug, PartialEq, Eq, Clone, Copy)]
pub enum CloseResult {
    /// The close was processed successfully
    Ok,
    /// The connection is already closing
    ConnectionClosing,
    /// The TCB should be deleted by the caller
    CloseConnection,
}

/// The result of a segment arriving to the TCP in a LISTEN state
#[allow(clippy::large_enum_variant)]
#[must_use]
#[derive(Debug)]
pub enum ListenResult {
    /// The connection attempt was processed successfully and a TCB was created
    /// for the connection
    Tcb(Tcb),
    /// The connection attempt failed and the TCP generated a response header
    /// instead of creating a TCB
    Response(TcpHeader),
}

impl ListenResult {
    /// Gets the response header, if available
    #[allow(unused)]
    fn response(self) -> Option<TcpHeader> {
        match self {
            ListenResult::Response(response) => Some(response),
            ListenResult::Tcb(_) => None,
        }
    }

    /// Gets the TCB, if available
    #[allow(unused)]
    fn tcb(self) -> Option<Tcb> {
        match self {
            ListenResult::Response(_) => None,
            ListenResult::Tcb(tcb) => Some(tcb),
        }
    }
}

/// The result of advancing the TCB time
#[must_use]
#[derive(Debug, Clone, Copy, PartialEq, Eq)]
pub enum AdvanceTimeResult {
    /// The time was advanced and the caller needn't respond
    Ignore,
    /// The TCB closed as a result of advancing the time and the caller should
    /// delete the TCB
    CloseConnection,
}

#[derive(Debug, Clone, Copy, PartialEq, Eq)]
struct Connection {
    /// The state of the connection
    pub state: State,
    /// The send sequence space
    pub snd: SendSequenceSpace,
    /// The receive sequence space
    pub rcv: ReceiveSequenceSpace,
}<|MERGE_RESOLUTION|>--- conflicted
+++ resolved
@@ -8,14 +8,10 @@
 use super::tcp_parsing::{TcpHeader, TcpHeaderBuilder};
 use crate::{
     network::Mtu,
-<<<<<<< HEAD
-    protocols::{ipv4::Ipv4Address, utility::Endpoint},
-=======
     protocols::{
         ipv4::Ipv4Address,
         utility::{Endpoint, Endpoints},
     },
->>>>>>> d420c6de
     Message,
 };
 use std::{collections::BinaryHeap, mem, time::Duration};
@@ -519,7 +515,11 @@
                     self.snd.wl2 = seg.ack;
                     if mod_gt(self.snd.una, self.snd.iss) {
                         self.state = State::Established;
-                        self.enqueue(self.header_builder(self.snd.nxt).ack(self.rcv.nxt).wnd(self.rcv.wnd));
+                        self.enqueue(
+                            self.header_builder(self.snd.nxt)
+                                .ack(self.rcv.nxt)
+                                .wnd(self.rcv.wnd),
+                        );
                     } else {
                         self.state = State::SynReceived;
                         self.enqueue(
@@ -811,11 +811,7 @@
         // Third:
         let rcv_nxt = seg.seq + 1;
         let mut tcb = Tcb::new(
-<<<<<<< HEAD
-            ConnectionId {
-=======
             Endpoints {
->>>>>>> d420c6de
                 local: Endpoint {
                     address: local,
                     port: seg.dst_port,
