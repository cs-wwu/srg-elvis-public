--- conflicted
+++ resolved
@@ -14,16 +14,7 @@
     protocols::{ipv4::Ipv4Address, utility::Socket},
     Message,
 };
-<<<<<<< HEAD
 use std::{collections::BinaryHeap, mem, time::Duration};
-=======
-use std::{
-    collections::{BinaryHeap, VecDeque},
-    mem,
-    sync::{RwLock, RwLockWriteGuard},
-    time::Duration,
-};
->>>>>>> dcb88b8f
 
 #[cfg(test)]
 mod tests;
@@ -154,11 +145,7 @@
     ///
     /// Implements [section
     /// 3.10.2](https://www.rfc-editor.org/rfc/rfc9293.html#name-send-call).
-<<<<<<< HEAD
-    pub fn send(&mut self, message: Message) {
-=======
-    pub fn send(&self, message: &Message) {
->>>>>>> dcb88b8f
+    pub fn send(&self, message: Message) {
         // 3.10.2 (Not compliant, doing things differently. We don't have a
         // retransmission queue.)
         let state = self.connection.write().unwrap().state;
@@ -306,7 +293,6 @@
                     if bytes == 0 {
                         break;
                     }
-<<<<<<< HEAD
                     let text = self.outgoing.text.cut(bytes);
                     queued_bytes += bytes;
                     let header = self
@@ -318,21 +304,6 @@
                             self.id.remote.address,
                             text.iter(),
                             text.len(),
-=======
-                    let mut new_text = text.clone();
-                    text.slice(bytes..);
-                    drop(text);
-                    new_text.slice(..bytes);
-                    queued_bytes += new_text.len();
-                    let header = self
-                        .header_builder(connection.snd.nxt)
-                        .ack(connection.rcv.nxt)
-                        .wnd(connection.rcv.wnd)
-                        .build(
-                            self.id.local.address,
-                            self.id.remote.address,
-                            new_text.iter(),
->>>>>>> dcb88b8f
                         )
                         .expect("Unexpectedly large MTU and message");
                     drop(connection);
@@ -462,21 +433,12 @@
                 }
 
                 State::SynReceived => {
-<<<<<<< HEAD
                     if mod_bounded(self.snd.una, Lt, seg.ack, Leq, self.snd.nxt) {
                         self.state = State::Established;
                         self.snd.wnd = seg.wnd;
                         self.snd.wl1 = seg.seq;
                         self.snd.wl2 = seg.ack;
                         match self.ack_established_processing(&seg) {
-=======
-                    if mod_bounded(connection.snd.una, Lt, seg.ack, Leq, connection.snd.nxt) {
-                        connection.state = State::Established;
-                        connection.snd.wnd = seg.wnd;
-                        connection.snd.wl1 = seg.seq;
-                        connection.snd.wl2 = seg.ack;
-                        match self.ack_established_processing(&mut connection, &seg) {
->>>>>>> dcb88b8f
                             ProcessSegmentResult::Success => {}
                             other => return other,
                         }
@@ -565,7 +527,6 @@
         if seg.ctl.syn() {
             match connection.state {
                 State::SynSent => {
-<<<<<<< HEAD
                     self.rcv.irs = seg.seq;
                     self.rcv.nxt = seg.seq + 1;
                     self.snd.wnd = seg.wnd;
@@ -574,20 +535,6 @@
                     if mod_gt(self.snd.una, self.snd.iss) {
                         self.state = State::Established;
                         self.enqueue(self.header_builder(self.snd.nxt).ack(self.rcv.nxt));
-=======
-                    connection.rcv.irs = seg.seq;
-                    connection.rcv.nxt = seg.seq + 1;
-                    connection.snd.wnd = seg.wnd;
-                    connection.snd.wl1 = seg.seq;
-                    connection.snd.wl2 = seg.ack;
-                    if mod_gt(connection.snd.una, connection.snd.iss) {
-                        connection.state = State::Established;
-                        self.enqueue(
-                            self.header_builder(connection.snd.nxt)
-                                .ack(connection.rcv.nxt)
-                                .wnd(connection.rcv.wnd),
-                        );
->>>>>>> dcb88b8f
                     } else {
                         connection.state = State::SynReceived;
                         self.enqueue(
@@ -646,12 +593,7 @@
                     let accept = unreceived.min(space_available);
                     connection.rcv.nxt += accept;
                     text.slice(already_received as usize..(already_received + accept) as usize);
-<<<<<<< HEAD
                     self.incoming.text.concatenate(text);
-=======
-                    incoming_text.concatenate(&text);
-                    drop(incoming_text);
->>>>>>> dcb88b8f
                     // TODO(hardint): Aggregate and piggyback ACK segments
                     self.enqueue(
                         self.header_builder(connection.snd.nxt)
@@ -789,13 +731,7 @@
         if header.ctl.syn() || header.ctl.fin() {
             self.outgoing
                 .retransmit
-<<<<<<< HEAD
                 .push_back(Transmit::new(Segment::new(header, Default::default())));
-=======
-                .write()
-                .unwrap()
-                .push_back(Transmit::new(Segment::new(header, [].into())));
->>>>>>> dcb88b8f
         } else {
             self.outgoing.oneshot.write().unwrap().push(header);
         }
