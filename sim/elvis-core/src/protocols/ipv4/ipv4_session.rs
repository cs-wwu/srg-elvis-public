--- conflicted
+++ resolved
@@ -10,7 +10,7 @@
     protocol::DemuxError,
     protocols::{pci::PciSession, utility::Endpoints},
     session::SendError,
-    Control, Session, Transport,
+    Control, Session, Transport, Network,
 };
 use std::{
     any::TypeId,
@@ -95,11 +95,7 @@
             }
         };
         message.header(header);
-<<<<<<< HEAD
 
-        self.pci_session
-            .send_pci(message, self.recipient.mac, TypeId::of::<Ipv4>())?;
-=======
         if self.addresses.remote == Ipv4Address::SUBNET {
             self.pci_session.send_pci(
                 message,
@@ -129,7 +125,6 @@
             self.pci_session
                 .send_pci(message, self.recipient.mac, TypeId::of::<Ipv4>())?;
         }
->>>>>>> 516c86d0
 
         Ok(())
     }
