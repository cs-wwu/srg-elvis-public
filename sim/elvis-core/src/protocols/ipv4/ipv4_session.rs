--- conflicted
+++ resolved
@@ -77,10 +77,6 @@
 impl Session for Ipv4Session {
     #[tracing::instrument(name = "Ipv4Session::send", skip_all)]
     fn send(&self, mut message: Message, _protocols: ProtocolMap) -> Result<(), SendError> {
-<<<<<<< HEAD
-        //println!("Ipv4 recipient: {:?}", self.recipient);
-=======
->>>>>>> fab86f3b
         let length = message.iter().count();
         let transport: Transport = self.upstream.try_into().or(Err(SendError::Other))?;
         let header = match Ipv4HeaderBuilder::new(
