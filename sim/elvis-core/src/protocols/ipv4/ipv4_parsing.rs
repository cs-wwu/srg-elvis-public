--- conflicted
+++ resolved
@@ -258,27 +258,6 @@
     OverlyLongFragmentOffset,
 }
 
-<<<<<<< HEAD
-#[derive(Debug, Clone, Copy, PartialEq, Eq, PartialOrd, Ord, Hash)]
-#[repr(u8)]
-pub enum ProtocolNumber {
-    // TODO(hardint): Expand this list as we support more protocols out of the box.
-    // https://www.iana.org/assignments/protocol-numbers/protocol-numbers.xhtml
-    #[allow(dead_code)]
-    Icpm = 1,
-    #[allow(dead_code)]
-    Igmp = 2,
-    #[allow(dead_code)]
-    Ipv4 = 4,
-    #[allow(dead_code)]
-    Tcp = 6,
-    Udp = 17,
-    #[allow(dead_code)]
-    Ipv6 = 41,
-}
-
-=======
->>>>>>> 06977cea
 #[derive(Debug, Clone, Copy, PartialEq, Eq, Hash, Default)]
 pub struct ControlFlags(u8);
 
