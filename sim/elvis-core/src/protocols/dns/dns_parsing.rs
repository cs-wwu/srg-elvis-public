use crate::{protocols::{ipv4::Ipv4Address, utility::BytesExt}, Message};
use thiserror::Error as ThisError;

use super::domain_name::DomainName;

pub enum DnsMessageType {
    // Indicates the message is a request for information.
    QUERY,
    // Indicates the message is responding to a request.
    RESPONSE,
}

#[derive(Debug)]
/// A struct defining a simplified DNS message, implementation based upon
/// specification from RFC 1025 s.4. Currently holds fields for the 'Header',
/// 'Question', and 'Answer' message sections defined in RFC 1035. The
/// 'Authority' and 'Additional' fields may be added in the future as DNS
/// becomes more robust.
pub struct DnsMessage {
    pub header: DnsHeader,
    pub question: DnsQuestion,
    pub answers: Vec<DnsResourceRecord>,
    pub q_labels: Vec<String>,
}

impl DnsMessage {
    pub fn from_bytes(mut bytes: impl Iterator<Item = u8>) -> Result<Self, ParseError> {
        const HTS: ParseError = ParseError::HeaderTooShort;
        // parsing bytes for the DnsHeader
        let id = bytes.next_u16_be().ok_or(HTS)?;
        let properties = bytes.next_u16_be().ok_or(HTS)?;
        let qdcount = bytes.next_u16_be().ok_or(HTS)?;
        let ancount = bytes.next_u16_be().ok_or(HTS)?;
        let nscount = bytes.next_u16_be().ok_or(HTS)?;
        let arcount = bytes.next_u16_be().ok_or(HTS)?;

        // parsing bytes for the DnsQuestion
        let mut qname = Vec::new();
<<<<<<< HEAD
        let mut q_labels: Vec<String> = Vec::new();

        // TODO COMMENT
        let mut label_len = next()?;
        let mut label_byte: u8;
        while label_len != 0 {
            let mut q_label: Vec<u8> = Vec::new();
            for _ in 0..label_len {
                label_byte = next()?;
                q_label.push(label_byte);
                qname.push(label_byte);
            }
            label_len = next()?;
            if label_len != 0 {
                qname.push(b'.');
            }
            q_labels.append(
                &mut Vec::from(
                    [String::from_utf8(q_label).expect("Err on parsing question name labels")]
                )
            );
        }        
        let qtype = ((next()? as u16) << 8) | (next()? as u16);
        let qclass = ((next()? as u16) << 8) | (next()? as u16);
        
        // parsing bytes for the DnsResourceRecord for DnsMessage answer
        let mut answer_vec: Vec<DnsResourceRecord> = Vec::new();
        let mut rec_count = 0;
        println!("{:?}", ancount);
        while rec_count < ancount {
            let mut name = Vec::new();
    
            // TODO COMMENT
            label_len = next()?;
            while label_len != 0 {
                let mut a_label: Vec<u8> = Vec::new();
                for _ in 0..label_len {
                    label_byte = next()?;
                    a_label.push(label_byte);
                    name.push(label_byte);
                }
                label_len = next()?;
                if label_len != 0 {
                    name.push(b'.');
                }
            }
            let rec_type = ((next()? as u16) << 8) | (next()? as u16);
            let class = ((next()? as u16) << 8) | (next()? as u16);
            let mut ttl = next()? as u32;
            ttl = (ttl << 8) | next()? as u32;
            ttl = (ttl << 8) | next()? as u32;
            ttl = (ttl << 8) | next()? as u32;
            let rdlength = ((next()? as u16) << 8) | (next()? as u16);
            
            let mut rdata: Vec<u8> = Vec::new();
            let mut i: u16 = 0;
            while i < rdlength {
                rdata.push(next()?);
                i += 1;
            }

            
            let answer: DnsResourceRecord = DnsResourceRecord {
                name_as_labels: DomainName::from(name.clone()),
                name,
                rec_type,
                class,
                ttl,
                rdlength,
                rdata,
            };
            answer_vec.append(&mut Vec::from([answer]));
            println!("Made it here");
            
            rec_count += 1;
        }
        
=======
        let mut current = bytes.next_u8().ok_or(HTS)?;
        while current != b' ' {
            qname.push(current);
            current = bytes.next_u8().ok_or(HTS)?
        }
        let qtype = bytes.next_u16_be().ok_or(HTS)?;
        let qclass = bytes.next_u16_be().ok_or(HTS)?;

        // parsing bytes for the DnsResourceRecord for DnsMessage answer
        let mut name = Vec::new();
        let mut rdata: Vec<u8> = Vec::new();
        let mut current = bytes.next_u8().ok_or(HTS)?;
        while current != b' ' {
            name.push(current);
            current = bytes.next_u8().ok_or(HTS)?
        }
        let rec_type = bytes.next_u16_be().ok_or(HTS)?;
        let class = bytes.next_u16_be().ok_or(HTS)?;
        let ttl = bytes.next_u32_be().ok_or(HTS)?;
        let rdlength = bytes.next_u16_be().ok_or(HTS)?;

        let mut i: u16 = 0;
        while i < rdlength {
            rdata.push(bytes.next_u8().ok_or(HTS)?);
            i += 1;
        }

>>>>>>> c8cc2d02
        let header: DnsHeader = DnsHeader {
            id,
            properties,
            qdcount,
            ancount,
            nscount,
            arcount,
        };

        let question: DnsQuestion = DnsQuestion {
            qname,
            qtype,
            qclass,
        };

        let answers: Vec<DnsResourceRecord> = answer_vec;

        Ok(DnsMessage {
            header,
            question,
            answers,
            q_labels,
        })
    }

    // TODO COMMENT
    pub fn encode_label(mut domain_name: Vec<u8>) -> Vec<u8> {

        let mut label_size = 0;
        let mut i = 0;
        while i < domain_name.len() {
            if domain_name[i] == b'.' {
                domain_name.insert(i - label_size, label_size as u8);
                domain_name.remove(i + 1);
                label_size = 0;
            } else if i == domain_name.len() - 1 {
                label_size += 1;
                domain_name.insert(i - label_size + 1, label_size as u8);
                i += 1;
                label_size = 0;
            } else {
                label_size += 1;
            }

            i += 1;
        }

        domain_name.insert(domain_name.len(), 0);

        domain_name
    }

    pub fn _get_type(&self) -> DnsMessageType {
        if (self.header.properties & (1 << 15)) == DnsMessageType::QUERY as u16 {
            DnsMessageType::QUERY
        } else {
            DnsMessageType::RESPONSE
        }
    }

    pub fn new(
        header: DnsHeader,
        question: DnsQuestion,
        answers: Vec<DnsResourceRecord>,
    ) -> Result<Self, ParseError> {
        let q_labels: Vec<String> = Vec::new();
        Ok(Self {
            header,
            question,
            answers,
            q_labels,
        })
    }

    pub fn to_message(self) -> Result<Message, ParseError> {
        let mut message_vec: Vec<u8> = Vec::new();
        message_vec.append(&mut DnsHeader::build(self.header.to_owned()));
        message_vec.append(&mut DnsQuestion::build(self.question.to_owned()));
        for i in 0..self.header.ancount as usize {
            message_vec.append(&mut DnsResourceRecord::build(self.answers[i].to_owned()));
        }

        Ok(Message::from(message_vec))
    }
}

#[derive(Debug, Clone)]
/// A DNS header, as described in RFC 1035 p25 s4.1.1
pub struct DnsHeader {
    /// A 16 bit identifier assigned by the program that
    /// generates any kind of query.  This identifier is copied
    /// the corresponding reply and can be used by the requester
    ///  to match up replies to outstanding queries.
    pub id: u16,
    /// the 16 bit string that holds the following fields:
    /// QR, Opcode, AA, TC, RD, RA, Z, RCODE
    /// in the format 0 0000 0 0 0 0 000 0000
    pub properties: u16,
    /// the number of entries in the question section.
    pub qdcount: u16,
    /// the number of resource records in the answer section.
    pub ancount: u16,
    /// the number of name server resource records in the authority records section.
    pub nscount: u16,
    /// the number of resource records in the additional records section.
    pub arcount: u16,
}

impl DnsHeader {
    pub fn new(message_id: u16, message_type: DnsMessageType, answer_count: u16) -> DnsHeader {
        // Set to nothing for now
        let id = message_id;

        // as binary: 0 0000 0 0 0 0 000 0000
        // Leading bit denotes query or response, remaining fields present for
        // completeness
        let mut properties = 0x0;
        match message_type {
            DnsMessageType::QUERY => properties |= 0x0,
            DnsMessageType::RESPONSE => properties |= 0x8000,
        }

        // Answer Count now relevant.
        let ancount = answer_count;

        // Remaining fields of header left as 0x0. Included for completeness.
        let qdcount = 0x0;
        let nscount = 0x0;
        let arcount = 0x0;

        DnsHeader {
            id,
            properties,
            qdcount,
            ancount,
            nscount,
            arcount,
        }
    }

    pub fn build(header: DnsHeader) -> Vec<u8> {
        let mut my_vec: Vec<u8> = Vec::new();
        my_vec.extend_from_slice(&header.id.to_be_bytes());
        my_vec.extend_from_slice(&header.properties.to_be_bytes());
        my_vec.extend_from_slice(&header.qdcount.to_be_bytes());
        my_vec.extend_from_slice(&header.ancount.to_be_bytes());
        my_vec.extend_from_slice(&header.nscount.to_be_bytes());
        my_vec.extend_from_slice(&header.arcount.to_be_bytes());
        my_vec
    }
}

/// An enum defining several of the '[QTYPE]'s that a DNS query can have.
/// This is the super-set containing '[TYPE]', but only includes the qtypes
/// for organization purposes.
pub enum DnsQtypes {
    AXFR,   // A request for the transfer of an entire zone.
    QALL,   // A request for ALL records, [QALL] is alias for "*".
}

#[derive(Debug, Clone)]
/// A struct defining the question field of a DNS message as per the
/// RFC 1035 specification. Some fields will not be supported in current DNS,
/// they are present for completeness.
pub struct DnsQuestion {
    pub qname: Vec<u8>,
    qtype: u16,
    qclass: u16,
}

impl DnsQuestion {
    // Currently only supports making 'A' (address) type queries using a
    // String for the domain name. TODO: add in functionality for additional
    // types, specifically 'AAAA' as ipv6 comes into the simulation.
    pub fn new(domain_name: Vec<u8>, qtype: u16) -> DnsQuestion {
        DnsQuestion {
            qname: domain_name,
            qtype,
            qclass: 1,
        }
    }

    fn build(question: DnsQuestion) -> Vec<u8> {
        let mut my_vec: Vec<u8> = Vec::new();
        my_vec.append(&mut DnsMessage::encode_label(question.qname.clone()));

        my_vec.extend_from_slice(&question.qtype.to_be_bytes());
        my_vec.extend_from_slice(&question.qclass.to_be_bytes());
        my_vec
    }
}

/// An enum defining several of the '[TYPE]'s that a DNS resource
/// record could possibly be. These are a subset of [QTYPES].
pub enum DnsRTypes {
    A,      // An Ipv4 host address
    NS,     // A Name Space resource record
    CNAME,  // A cannonical domain name
    PTR,    // A pointer to another part of the DNS
    SOA,    // Start of zone of Authority
}

#[derive(Clone, Debug, PartialEq)]
/// A struct defining the resource records used for the 'Answer', 'Authority',
/// and 'Additional' fields of a DNS message as specified in RFC 1035. Some
/// fields remain unsupported and are present for completeness.
pub struct DnsResourceRecord {
    // name defined as Vec<u8> rather than string for future expansion on label system.
    pub name_as_labels: DomainName,
    pub name: Vec<u8>,
    pub rec_type: u16,
    class: u16,
    pub ttl: u32,
    rdlength: u16,
    pub rdata: Vec<u8>,
}

impl DnsResourceRecord {
    // Currently only supports making 'A' (address) type records using a
    // String for the domain name. TODO: add in functionality for additional
    // types, specifically 'AAAA' as ipv6 comes into the simulation 
    // and 'NS' for authoritative namespaces.
    pub fn new(
        name_as_bytes: Vec<u8>,
        time_to_live: u32,
        record_data: Ipv4Address,
        rec_type: u16
    ) -> DnsResourceRecord {
        DnsResourceRecord {
            name_as_labels: DomainName::from(name_as_bytes.clone()),
            name: name_as_bytes,
            rec_type: 1,
            class: 1,
            ttl: time_to_live,
            rdlength: record_data.to_bytes().len() as u16,
            rdata: Vec::from(record_data.to_bytes()),
        }
    }

    pub fn to_ipv4(&self) -> Ipv4Address {
        Ipv4Address::from([
            self.rdata[0],
            self.rdata[1],
            self.rdata[2],
            self.rdata[3]
        ])
    }

    pub fn build(mut answer: DnsResourceRecord) -> Vec<u8> {
        let mut my_vec: Vec<u8> = Vec::new();
        my_vec.append(&mut DnsMessage::encode_label(answer.name.clone()));

        my_vec.extend_from_slice(&answer.rec_type.to_be_bytes());
        my_vec.extend_from_slice(&answer.class.to_be_bytes());
        my_vec.extend_from_slice(&answer.ttl.to_be_bytes());
        my_vec.extend_from_slice(&answer.rdlength.to_be_bytes());
        my_vec.append(&mut answer.rdata);
        my_vec
    }
}

#[derive(Debug, ThisError, Clone, Copy, PartialEq, Eq)]
pub enum ParseError {
    #[error("The message or section is incomplete")]
    HeaderTooShort,
}

#[cfg(test)]
mod tests {
    use super::*;

    #[test]
    fn create_dns_header() {
        let message: DnsMessage = DnsMessage::new(
            DnsHeader::new(1337, DnsMessageType::RESPONSE, 1),
            DnsQuestion::new(Vec::from("google.com"), DnsRTypes::A as u16),
            Vec::from([DnsResourceRecord::new(
                Vec::from("google.com"),
                1600,
                Ipv4Address::new([10u8, 11, 12, 13]),
                DnsRTypes::A as u16
            )]),
        )
        .unwrap();

        let head = message.header;

        assert_eq!(head.id, 1337);
        assert_eq!(head.properties, 32768);
        assert_eq!(head.qdcount, 0);
        assert_eq!(head.ancount, 1);
        assert_eq!(head.nscount, 0);
        assert_eq!(head.arcount, 0);
    }

    #[test]
    fn read_dns_header() {
        let message: DnsMessage = DnsMessage::new(
            DnsHeader::new(1337, DnsMessageType::QUERY, 1),
            DnsQuestion::new(Vec::from("google.com"), DnsRTypes::A as u16),
            Vec::from([DnsResourceRecord::new(
                Vec::from("google.com"),
                1600,
                Ipv4Address::new([10u8, 11, 12, 13]),
                DnsRTypes::A as u16
            )]),
        )
        .unwrap();

        let message_as_bytes: Vec<u8> = DnsMessage::to_message(message).unwrap().to_vec();

        let head_final: DnsHeader = DnsMessage::from_bytes(message_as_bytes.iter().cloned())
            .unwrap()
            .header;

        assert_eq!(head_final.id, 1337);
        assert_eq!(head_final.properties, 0);
        assert_eq!(head_final.qdcount, 0);
        assert_eq!(head_final.ancount, 1);
        assert_eq!(head_final.nscount, 0);
        assert_eq!(head_final.arcount, 0);
    }

    #[test]
    fn create_dns_question() {
        let message: DnsMessage = DnsMessage::new(
            DnsHeader::new(1337, DnsMessageType::RESPONSE, 1),
            DnsQuestion::new(Vec::from("google.com"), DnsRTypes::A as u16),
            Vec::from([DnsResourceRecord::new(
                Vec::from("google.com"),
                1600,
                Ipv4Address::new([10u8, 11, 12, 13]),
                DnsRTypes::A as u16
            )]),
        )
        .unwrap();

        let question = message.question;

        let domain_string = String::from_utf8(question.qname).unwrap();

        assert_eq!(domain_string, "google.com".to_string());
        assert_eq!(question.qtype, DnsRTypes::A as u16);
        assert_eq!(question.qclass, 1);
    }

    #[test]
    fn read_dns_question() {
        let message: DnsMessage = DnsMessage::new(
            DnsHeader::new(1337, DnsMessageType::RESPONSE, 1),
            DnsQuestion::new(Vec::from("google.com"), DnsRTypes::A as u16),
            Vec::from([DnsResourceRecord::new(
                Vec::from("google.com"),
                1600,
                Ipv4Address::new([10u8, 11, 12, 13]),
                DnsRTypes::A as u16
            )]),
        )
        .unwrap();

        let message_as_bytes: Vec<u8> = DnsMessage::to_message(message).unwrap().to_vec();

        let question_final: DnsQuestion = DnsMessage::from_bytes(message_as_bytes.iter().cloned())
            .unwrap()
            .question;

        let domain_string = String::from_utf8(question_final.qname).unwrap();

        assert_eq!(domain_string, "google.com".to_string());
        assert_eq!(question_final.qtype, DnsRTypes::A as u16);
        assert_eq!(question_final.qclass, 1);
    }

    #[test]
    fn create_dns_answer() {
        // TODO: re-write tests for multi-rr messages
        let message: DnsMessage = DnsMessage::new(
            DnsHeader::new(1337, DnsMessageType::RESPONSE, 1),
            DnsQuestion::new(Vec::from("google.com"), DnsRTypes::A as u16),
            Vec::from([DnsResourceRecord::new(
                Vec::from("google.com"),
                1600,
                Ipv4Address::new([10u8, 11, 12, 13]),
                DnsRTypes::A as u16
            )]),
        )
        .unwrap();
        // let rdata_len: u16 = message.answers.rdlength;

        let answer = message.answers[0].to_owned();

        let domain_string = String::from_utf8(answer.name).unwrap();

        assert_eq!(domain_string, "google.com".to_string());
        assert_eq!(answer.rec_type, 1);
        assert_eq!(answer.class, 1);
        assert_eq!(answer.ttl, 1600);
        // assert_eq!(answer.rdlength, rdata_len);
        assert_eq!(answer.rdata, Vec::from([10u8, 11, 12, 13]));
    }

    #[test]
    fn read_dns_answer() {
        // TODO: re-write tests for multi-rr messages
        let message: DnsMessage = DnsMessage::new(
            DnsHeader::new(1337, DnsMessageType::RESPONSE, 1),
            DnsQuestion::new(Vec::from("google.com"), DnsRTypes::A as u16),
            Vec::from([DnsResourceRecord::new(
                Vec::from("google.com"),
                1600,
                Ipv4Address::new([10u8, 11, 12, 13]),
                DnsRTypes::A as u16
            )]),
        )
        .unwrap();
        // let rdata_len: u16 = message.answer.rdlength;

        let message_as_bytes: Vec<u8> = DnsMessage::to_message(message).unwrap().to_vec();

        let answer_final: DnsResourceRecord =
            DnsMessage::from_bytes(message_as_bytes.iter().cloned())
                .unwrap()
                .answers[0].to_owned();

        let domain_string = String::from_utf8(answer_final.name).unwrap();

        assert_eq!(domain_string, "google.com".to_string());
        assert_eq!(answer_final.rec_type, 1);
        assert_eq!(answer_final.class, 1);
        assert_eq!(answer_final.ttl, 1600);
        // assert_eq!(answer_final.rdlength, rdata_len);
        assert_eq!(answer_final.rdata, Vec::from([10u8, 11, 12, 13]));
    }
}<|MERGE_RESOLUTION|>--- conflicted
+++ resolved
@@ -36,20 +36,19 @@
 
         // parsing bytes for the DnsQuestion
         let mut qname = Vec::new();
-<<<<<<< HEAD
         let mut q_labels: Vec<String> = Vec::new();
 
         // TODO COMMENT
-        let mut label_len = next()?;
+        let mut label_len = bytes.next_u8().ok_or(HTS)?;
         let mut label_byte: u8;
         while label_len != 0 {
             let mut q_label: Vec<u8> = Vec::new();
             for _ in 0..label_len {
-                label_byte = next()?;
+                label_byte = bytes.next_u8().ok_or(HTS)?;
                 q_label.push(label_byte);
                 qname.push(label_byte);
             }
-            label_len = next()?;
+            label_len = bytes.next_u8().ok_or(HTS)?;
             if label_len != 0 {
                 qname.push(b'.');
             }
@@ -59,8 +58,8 @@
                 )
             );
         }        
-        let qtype = ((next()? as u16) << 8) | (next()? as u16);
-        let qclass = ((next()? as u16) << 8) | (next()? as u16);
+        let qtype = bytes.next_u16_be().ok_or(HTS)?;
+        let qclass = bytes.next_u16_be().ok_or(HTS)?;
         
         // parsing bytes for the DnsResourceRecord for DnsMessage answer
         let mut answer_vec: Vec<DnsResourceRecord> = Vec::new();
@@ -70,31 +69,28 @@
             let mut name = Vec::new();
     
             // TODO COMMENT
-            label_len = next()?;
+            label_len = bytes.next_u8().ok_or(HTS)?;
             while label_len != 0 {
                 let mut a_label: Vec<u8> = Vec::new();
                 for _ in 0..label_len {
-                    label_byte = next()?;
+                    label_byte = bytes.next_u8().ok_or(HTS)?;
                     a_label.push(label_byte);
                     name.push(label_byte);
                 }
-                label_len = next()?;
+                label_len = bytes.next_u8().ok_or(HTS)?;
                 if label_len != 0 {
                     name.push(b'.');
                 }
             }
-            let rec_type = ((next()? as u16) << 8) | (next()? as u16);
-            let class = ((next()? as u16) << 8) | (next()? as u16);
-            let mut ttl = next()? as u32;
-            ttl = (ttl << 8) | next()? as u32;
-            ttl = (ttl << 8) | next()? as u32;
-            ttl = (ttl << 8) | next()? as u32;
-            let rdlength = ((next()? as u16) << 8) | (next()? as u16);
+            let rec_type = bytes.next_u16_be().ok_or(HTS)?;
+            let class = bytes.next_u16_be().ok_or(HTS)?;
+            let mut ttl = bytes.next_u32_be().ok_or(HTS)?;
+            let rdlength = bytes.next_u16_be().ok_or(HTS)?;
             
             let mut rdata: Vec<u8> = Vec::new();
             let mut i: u16 = 0;
             while i < rdlength {
-                rdata.push(next()?);
+                rdata.push(bytes.next_u8().ok_or(HTS)?);
                 i += 1;
             }
 
@@ -114,35 +110,6 @@
             rec_count += 1;
         }
         
-=======
-        let mut current = bytes.next_u8().ok_or(HTS)?;
-        while current != b' ' {
-            qname.push(current);
-            current = bytes.next_u8().ok_or(HTS)?
-        }
-        let qtype = bytes.next_u16_be().ok_or(HTS)?;
-        let qclass = bytes.next_u16_be().ok_or(HTS)?;
-
-        // parsing bytes for the DnsResourceRecord for DnsMessage answer
-        let mut name = Vec::new();
-        let mut rdata: Vec<u8> = Vec::new();
-        let mut current = bytes.next_u8().ok_or(HTS)?;
-        while current != b' ' {
-            name.push(current);
-            current = bytes.next_u8().ok_or(HTS)?
-        }
-        let rec_type = bytes.next_u16_be().ok_or(HTS)?;
-        let class = bytes.next_u16_be().ok_or(HTS)?;
-        let ttl = bytes.next_u32_be().ok_or(HTS)?;
-        let rdlength = bytes.next_u16_be().ok_or(HTS)?;
-
-        let mut i: u16 = 0;
-        while i < rdlength {
-            rdata.push(bytes.next_u8().ok_or(HTS)?);
-            i += 1;
-        }
-
->>>>>>> c8cc2d02
         let header: DnsHeader = DnsHeader {
             id,
             properties,
