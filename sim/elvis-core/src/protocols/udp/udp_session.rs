use super::udp_parsing::build_udp_header;
use crate::{
    control::{Key, Primitive},
    id::Id,
    logging::{receive_message_event, send_message_event},
    message::Message,
<<<<<<< HEAD
    protocol::{Context, DemuxError, ProtocolId},
=======
    protocol::Context,
>>>>>>> 87abadbd
    protocols::utility::Socket,
    session::{QueryError, SendError, SharedSession},
    Session,
};
use std::{fmt::Debug, sync::Arc};

pub(super) struct UdpSession {
    pub upstream: Id,
    pub downstream: SharedSession,
    pub id: SessionId,
}

impl UdpSession {
    pub fn receive(self: Arc<Self>, message: Message, context: Context) -> Result<(), DemuxError> {
        receive_message_event(
            self.id.local.address,
            self.id.remote.address,
            self.id.local.port,
            self.id.remote.port,
            message.clone(),
        );
        context
            .protocol(self.upstream)
            .expect("No such protocol")
            .demux(message, self, context)?;
        Ok(())
    }
}

impl Session for UdpSession {
    #[tracing::instrument(name = "UdpSession::send", skip(message, context))]
    fn send(self: Arc<Self>, mut message: Message, context: Context) -> Result<(), SendError> {
        let id = self.id;
        // TODO(hardint): Should this fail or just segment the message into
        // multiple IP packets?
        let header = match build_udp_header(
            self.id.local.address,
            id.local.port,
            self.id.remote.address,
            id.remote.port,
            message.iter(),
        ) {
            Ok(header) => header,
            Err(e) => {
                tracing::error!("{}", e);
                Err(SendError::Header)?
            }
        };
        send_message_event(
            self.id.local.address,
            self.id.remote.address,
            id.local.port,
            id.remote.port,
            message.clone(),
        );
        message.prepend(header);
        self.downstream.clone().send(message, context)?;
        Ok(())
    }

    fn query(self: Arc<Self>, key: Key) -> Result<Primitive, QueryError> {
        self.downstream.clone().query(key)
    }
}

impl Debug for UdpSession {
    fn fmt(&self, f: &mut std::fmt::Formatter<'_>) -> std::fmt::Result {
        f.debug_struct("UdpSession").field("id", &self.id).finish()
    }
}

#[derive(Debug, Clone, Copy, PartialEq, Eq, Hash)]
pub(super) struct SessionId {
    pub local: Socket,
    pub remote: Socket,
}

impl SessionId {
    pub fn new(local: Socket, remote: Socket) -> Self {
        Self { local, remote }
    }
}<|MERGE_RESOLUTION|>--- conflicted
+++ resolved
@@ -4,11 +4,7 @@
     id::Id,
     logging::{receive_message_event, send_message_event},
     message::Message,
-<<<<<<< HEAD
-    protocol::{Context, DemuxError, ProtocolId},
-=======
-    protocol::Context,
->>>>>>> 87abadbd
+    protocol::{Context, DemuxError},
     protocols::utility::Socket,
     session::{QueryError, SendError, SharedSession},
     Session,
