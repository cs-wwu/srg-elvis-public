--- conflicted
+++ resolved
@@ -3,24 +3,17 @@
     logging::{receive_message_event, send_message_event},
     machine::ProtocolMap,
     message::Message,
-<<<<<<< HEAD
-    protocol::{Context, DemuxError},
-    protocols::utility::Endpoint,
-    session::{QueryError, SendError, SharedSession},
-    Session,
-=======
     protocol::DemuxError,
     protocols::utility::Endpoints,
     session::SendError,
     Control, Session,
->>>>>>> d420c6de
 };
 use std::{any::TypeId, fmt::Debug, sync::Arc};
 
 pub(super) struct UdpSession {
     pub upstream: TypeId,
     pub downstream: Arc<dyn Session>,
-    pub sockets: Endpoints,
+    pub endpoints: Endpoints,
 }
 
 impl UdpSession {
@@ -31,10 +24,10 @@
         protocols: ProtocolMap,
     ) -> Result<(), DemuxError> {
         receive_message_event(
-            self.sockets.local.address,
-            self.sockets.remote.address,
-            self.sockets.local.port,
-            self.sockets.remote.port,
+            self.endpoints.local.address,
+            self.endpoints.remote.address,
+            self.endpoints.local.port,
+            self.endpoints.remote.port,
             message.clone(),
         );
         protocols
@@ -47,13 +40,13 @@
 
 impl Session for UdpSession {
     fn send(&self, mut message: Message, protocols: ProtocolMap) -> Result<(), SendError> {
-        let id = self.sockets;
+        let id = self.endpoints;
         // TODO(hardint): Should this fail or just segment the message into
         // multiple IP packets?
         let header = match build_udp_header(
-            self.sockets.local.address,
+            self.endpoints.local.address,
             id.local.port,
-            self.sockets.remote.address,
+            self.endpoints.remote.address,
             id.remote.port,
             message.iter(),
             message.len(),
@@ -65,8 +58,8 @@
             }
         };
         send_message_event(
-            self.sockets.local.address,
-            self.sockets.remote.address,
+            self.endpoints.local.address,
+            self.endpoints.remote.address,
             id.local.port,
             id.remote.port,
             message.clone(),
@@ -79,24 +72,8 @@
 
 impl Debug for UdpSession {
     fn fmt(&self, f: &mut std::fmt::Formatter<'_>) -> std::fmt::Result {
-<<<<<<< HEAD
-        f.debug_struct("UdpSession").field("id", &self.id).finish()
-    }
-}
-
-#[derive(Debug, Clone, Copy, PartialEq, Eq, Hash)]
-pub(super) struct SessionId {
-    pub local: Endpoint,
-    pub remote: Endpoint,
-}
-
-impl SessionId {
-    pub fn new(local: Endpoint, remote: Endpoint) -> Self {
-        Self { local, remote }
-=======
         f.debug_struct("UdpSession")
-            .field("id", &self.sockets)
+            .field("id", &self.endpoints)
             .finish()
->>>>>>> d420c6de
     }
 }