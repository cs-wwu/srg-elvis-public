use super::Pci;
use crate::{
    control::{Key, Primitive},
    machine::{PciSlot, ProtocolMap},
    message::Message,
    network::{Delivery, Tap},
<<<<<<< HEAD
    protocol::Context,
    session::{QueryError, SendError},
    Network, Session,
=======
    protocol::{Context, DemuxError},
    session::{QueryError, SendError},
    Id, Network, Session,
>>>>>>> 76bd3cb1
};
use std::sync::Arc;
use tokio::sync::{broadcast::error::RecvError, Barrier};

/// The session type for a [`Tap`](super::Tap).
pub struct PciSession {
    tap: Tap,
    index: PciSlot,
}

impl PciSession {
    /// Creates a new Tap session
    pub(super) fn new(tap: Tap, index: u32) -> Self {
        Self { tap, index }
    }

    /// Called by the owning [`Pci`] protocol at the beginning of the simulation
    /// to start the contained tap running
    pub(super) fn start(self: Arc<Self>, protocols: ProtocolMap, barrier: Arc<Barrier>) {
        let mut direct_receiver = self.tap.unicast_receiver.write().unwrap().take().unwrap();
        let mut broadcast_receiver = self.tap.broadcast.write().unwrap().take().unwrap();
        let context = Context::new(protocols);
        tokio::spawn(async move {
            barrier.wait().await;
            loop {
                let context = context.clone();
                tokio::select! {
                    message = direct_receiver.recv() => {
                        self.clone().receive_direct(message, context);
                    }
                    message = broadcast_receiver.recv() => {
                        self.clone().receive_broadcast(message, context);
                    }
                }
            }
        });
    }

    fn receive_direct(self: Arc<Self>, delivery: Option<Delivery>, context: Context) {
        if let Some(delivery) = delivery {
            match self.receive_delivery(delivery, context) {
                Ok(_) => {}
                Err(e) => {
                    tracing::error!("Failed to receive on direct network: {}", e);
                }
            }
        }
    }

    fn receive_broadcast(self: Arc<Self>, delivery: Result<Delivery, RecvError>, context: Context) {
        match delivery {
            Ok(delivery) => match self.receive_delivery(delivery, context) {
                Ok(_) => {}
                Err(e) => {
                    tracing::error!("Failed to receive on a broadcast network: {}", e);
                }
            },
            Err(e) => {
                tracing::error!("Broadcast receive error: {}", e);
            }
        }
    }

    /// Called by the owned [`Tap`] to pass a frame from the network up the
    /// protocol stack. We use this instead of [`Session::receive`] because the
    /// tap holds a reference to this session as a concrete type and having
    /// specialized arguments to pass a full network frame to this session is
    /// useful.
    pub(crate) fn receive_delivery(
        self: Arc<Self>,
        delivery: Delivery,
        mut context: Context,
    ) -> Result<(), ReceiveError> {
        Pci::set_pci_slot(self.index, &mut context.control);
        Network::set_sender(delivery.sender, &mut context.control);
        let protocol = match context.protocol(delivery.protocol) {
            Some(protocol) => protocol,
            None => {
                tracing::error!(
                    "Could not find a protocol for the protocol ID {}",
                    delivery.protocol
                );
                Err(ReceiveError::Protocol(delivery.protocol))?
            }
        };
        protocol.demux(delivery.message, self, context)?;
        Ok(())
    }
}

impl Session for PciSession {
    #[tracing::instrument(name = "PciSession::send", skip_all)]
    fn send(self: Arc<Self>, message: Message, context: Context) -> Result<(), SendError> {
        let protocol = match Network::get_protocol(&context.control) {
            Ok(protocol) => protocol,
            Err(_) => {
                tracing::error!("Protocol missing from context");
                Err(SendError::MissingContext)?
            }
        };
        let destination = Network::get_destination(&context.control).ok();

        if message.len() > self.tap.mtu as usize {
            tracing::error!("Attempted to send a message larger than the network can handle");
            Err(SendError::Mtu(self.tap.mtu))?
        }

        let funnel = self.tap.delivery_sender.clone();
        let delivery = Delivery {
            message,
            sender: self.tap.mac,
            destination,
            protocol,
        };

        tokio::spawn(async move {
            match funnel.send(delivery).await {
                Ok(_) => {}
                Err(e) => {
                    tracing::error!("Failed to send on direct network: {}", e);
                }
            }
        });

        Ok(())
    }

    fn query(self: Arc<Self>, key: Key) -> Result<Primitive, QueryError> {
        match key {
            Pci::MTU_QUERY_KEY => Ok(self.tap.mtu.into()),
            _ => Err(QueryError::MissingKey),
        }
    }
}

#[derive(Debug, thiserror::Error)]
pub enum ReceiveError {
    #[error("Could not find a protocol for the given id: {0}")]
    Protocol(Id),
    #[error("{0}")]
    Demux(#[from] DemuxError),
}<|MERGE_RESOLUTION|>--- conflicted
+++ resolved
@@ -4,15 +4,9 @@
     machine::{PciSlot, ProtocolMap},
     message::Message,
     network::{Delivery, Tap},
-<<<<<<< HEAD
-    protocol::Context,
-    session::{QueryError, SendError},
-    Network, Session,
-=======
     protocol::{Context, DemuxError},
     session::{QueryError, SendError},
     Id, Network, Session,
->>>>>>> 76bd3cb1
 };
 use std::sync::Arc;
 use tokio::sync::{broadcast::error::RecvError, Barrier};
