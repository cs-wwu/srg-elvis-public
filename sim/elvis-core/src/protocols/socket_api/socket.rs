use super::SocketAPI;
use crate::{
    message::Chunk,
    protocols::{
        dns::dns_resolver::DnsResolver,
        utility::{Endpoint, Endpoints},
    },
    Machine, Message, Session, Shutdown,
};
use std::sync::{Arc, RwLock};
use thiserror::Error as ThisError;
use tokio::{select, sync::mpsc::Receiver, task::yield_now};

/// An implementation of an individual Socket
/// Created by the [`SocketAPI`]
pub struct Socket {
    family: ProtocolFamily,
    sock_type: SocketType,
    pub(crate) is_active: bool,
    is_bound: bool,
    pub(crate) is_listening: bool,
    is_blocking: bool,
    pub(crate) local_addr: Option<Endpoint>,
    pub(crate) remote_addr: Option<Endpoint>,
    session: RwLock<Option<Arc<dyn Session>>>,
    listen_backlog: usize,
    machine: Arc<Machine>,
    socket_api: Arc<SocketAPI>,
    message_receiver: Option<Receiver<Message>>,
    stored_message: Option<Message>,
    pub(crate) connection_receiver: Option<Receiver<Endpoint>>,
    shutdown: Shutdown,
}

impl Socket {
    pub(super) fn new(
        domain: ProtocolFamily,
        sock_type: SocketType,
        machine: Arc<Machine>,
        socket_api: Arc<SocketAPI>,
        shutdown: Shutdown,
    ) -> Socket {
        Self {
            family: domain,
            sock_type,
            is_active: false,
            is_bound: false,
            is_listening: false,
            is_blocking: true,
            local_addr: None,
            remote_addr: None,
            listen_backlog: 0,
            session: Default::default(),
            machine,
            socket_api,
            message_receiver: Default::default(),
            stored_message: None,
            connection_receiver: Default::default(),
            shutdown,
        }
    }

    /// Used to specify whether or not certain socket functions should block
    pub fn set_blocking(&mut self, is_blocking: bool) -> &mut Self {
        self.is_blocking = is_blocking;
        self
    }

    /// TODO(HenryEricksonIV) Used by calling application when the ip address
    /// of the endpoint is not known to the calling application.
    /// Intended to call 'connect()' with an ip provided by the local
    /// 'DnsResolver'.
    pub async fn connect_by_name(
        &mut self,
        domain_name: String,
        dest_port: u16,
    ) -> Result<&mut Self, SocketError> {
        let ip_from_domain = self
<<<<<<< HEAD
            .protocols
            .protocol::<DnsResolver>()
=======
            .machine
            .protocol::<DnsClient>()
>>>>>>> f81099bd
            .unwrap()
            .get_host_by_name(domain_name, self.machine.clone())
            .await
            .unwrap();
        let new_destination = Endpoint::new(ip_from_domain, dest_port);
        self.connect(new_destination).await
    }

    /// Assigns a remote ip address and port to a socket and connects the socket
    /// to that endpoint
    pub async fn connect(&mut self, sock_addr: Endpoint) -> Result<&mut Self, SocketError> {
        // A socket can only be connected once, subsequent calls to connect will
        // throw an error if the socket is already connected. Also, a listening
        // socket cannot connect to a remote endpoint
        if self.is_active || self.is_listening {
            return Err(SocketError::AcceptError);
        }
        if self.local_addr.is_none() {
            self.local_addr = Some(self.socket_api.get_ephemeral_endpoint().unwrap());
        }
        // Assign the given remote socket address to the socket
        self.remote_addr = Some(sock_addr);
        // Gather the necessary data to open a session and pass it on to the
        // Sockets API to retreive a socket_session
        let local_op = self.local_addr;
        let remote_op = self.remote_addr;
        if let (Some(local), Some(remote)) = (local_op, remote_op) {
            let (session, receiver) = match self
                .machine
                .protocol::<SocketAPI>()
                .expect("Sockets API not found")
                .open(
                    Endpoints::new(local, remote),
                    self.sock_type,
                    self.machine.clone(),
                )
                .await
            {
                Ok(v) => v,
                Err(_) => return Err(SocketError::ConnectError),
            };
            // Assign the socket_session to the socket
            self.message_receiver = Some(receiver);
            *self.session.write().unwrap() = Some(session);
            self.is_active = true;
            Ok(self)
        } else {
            Err(SocketError::ConnectError)
        }
    }

    /// Assigns a local ip address and port to a socket
    pub fn bind(&mut self, sock_addr: Endpoint) -> Result<&mut Self, SocketError> {
        match self.family {
            ProtocolFamily::LOCAL => {
                return Err(SocketError::BindError);
            }
            ProtocolFamily::INET => self.local_addr = Some(sock_addr),
            ProtocolFamily::INET6 => return Err(SocketError::BindError),
        }
        self.is_bound = true;
        Ok(self)
    }

    /// Makes this socket a listening socket, meaning that it can no longer be
    /// used to send or receive messages, but can instead be used to accept
    /// incoming connections on the specified port via accept()
    pub fn listen(&mut self, backlog: usize) -> Result<&mut Self, SocketError> {
        if !self.is_bound || self.is_active || self.is_listening {
            return Err(SocketError::AcceptError);
        }

        if let Some(local_addr) = self.local_addr {
            match self
                .machine
                .protocol::<SocketAPI>()
                .expect("Sockets API not found")
                .listen(local_addr, self.sock_type, backlog, self.machine.clone())
            {
                Ok(receiver) => {
                    self.is_listening = true;
                    self.listen_backlog = backlog;
                    self.connection_receiver = Some(receiver);
                    Ok(self)
                }
                Err(_) => Err(SocketError::ListenError),
            }
        } else {
            Err(SocketError::ListenError)
        }
    }

    /// Takes the first connection out of this socket's queue of pending
    /// connections, assigns it to a new socket, and returns the new socket
    ///
    /// This function will block if the queue of pending connections is empty
    /// until a new connection arrives
    pub async fn accept(&mut self) -> Result<Socket, SocketError> {
        if !self.is_listening || self.is_active {
            return Err(SocketError::AcceptError);
        }
        let mut shutdown_receiver = self.shutdown.receiver();
        let connection_receiver = match &mut self.connection_receiver {
            Some(v) => v,
            None => return Err(SocketError::AcceptError),
        };
        let endpoint = select! {
            _ = shutdown_receiver.recv() => { return Err(SocketError::Shutdown) },
            endpoint = connection_receiver.recv() => endpoint,
        };
        let mut new_sock = self
            .socket_api
            .new_socket(self.family, self.sock_type, self.machine.clone())
            .await?;
        let local_addr = Endpoint {
            address: self.socket_api.get_local_ip()?,
            port: self.local_addr.unwrap().port,
        };
        new_sock.bind(local_addr)?;
        new_sock.remote_addr = endpoint;
        let (session, receiver) = self
            .socket_api
            .get_socket_session(new_sock.local_addr.unwrap(), new_sock.remote_addr.unwrap())?;
        new_sock.message_receiver = Some(receiver);
        *new_sock.session.write().unwrap() = Some(session.clone());
        new_sock.is_active = true;
        session.receive_stored_messages().unwrap();
        Ok(new_sock)
    }

    /// Sends data to the socket's remote endpoint
    pub fn send(
        &self,
        message: impl Into<Chunk> + std::marker::Send + 'static,
    ) -> Result<(), SocketError> {
        if self.session.read().unwrap().is_none() || self.is_listening {
            return Err(SocketError::SendError);
        }
        let session = self.session.read().unwrap().as_ref().unwrap().clone();
        let protocols = self.machine.clone();
        tokio::spawn(async move {
            session.send(Message::new(message), protocols).unwrap();
        });
        Ok(())
    }

    /// Receives data from the socket's remote endpoint
    ///
    /// This function will block if the queue of incoming messages is empty
    /// until a new message is received
    pub async fn recv(&mut self, bytes: usize) -> Result<Vec<u8>, SocketError> {
        // If the socket doesn't have a session yet, data cannot be received and
        // calls to recv will return an error, a call to connect() must be made
        // first
        if self.session.read().unwrap().is_none() || self.is_listening {
            return Err(SocketError::ReceiveError);
        }
        yield_now().await;
        let mut shutdown_receiver = self.shutdown.receiver();
        let message_receiver = match &mut self.message_receiver {
            Some(v) => v,
            None => return Err(SocketError::AcceptError),
        };
        let mut buf = Vec::new();
        // If the socket still has a portion of a message stored, read from that first
        if let Some(mut message) = self.stored_message.take() {
            if message.len() <= bytes {
                buf.extend(message.iter());
            } else {
                buf.extend(message.iter().take(bytes));
                message.slice(bytes..);
                self.stored_message = Some(message);
            }
        }
        // Then start receiving more bytes from the socket's receiver
        while buf.len() < bytes {
            let mut message = if buf.is_empty() && self.is_blocking {
                select! {
                    _ = shutdown_receiver.recv() => { return Err(SocketError::Shutdown); },
                    message = message_receiver.recv() => {
                        match message {
                            Some(msg) => msg,
                            None => return Err(SocketError::ReceiveError),
                        }
                    },
                }
            } else {
                match message_receiver.try_recv() {
                    Ok(msg) => msg,
                    Err(_) => {
                        break;
                    }
                }
            };
            if message.len() <= bytes {
                buf.extend(message.iter());
            } else {
                buf.extend(message.iter().take(bytes));
                message.slice(bytes..);
                self.stored_message = Some(message);
            }
        }
        Ok(buf)
    }

    /// Receives a [`Message`] from the socket's remote endpoint
    ///
    /// This function will block if the queue of incoming messages is empty
    /// until a new message is received
    pub async fn recv_msg(&mut self) -> Result<Message, SocketError> {
        // If the socket doesn't have a session yet, data cannot be received and
        // calls to recv will return an error, a call to connect() must be made
        // first
        if self.session.read().unwrap().is_none() || self.is_listening {
            return Err(SocketError::ReceiveError);
        }
        yield_now().await;
        match self.stored_message.take() {
            Some(msg) => Ok(msg),
            None => {
                let mut shutdown_receiver = self.shutdown.receiver();
                let message_receiver = match &mut self.message_receiver {
                    Some(v) => v,
                    None => return Err(SocketError::ReceiveError),
                };
                if self.is_blocking {
                    select! {
                        _ = shutdown_receiver.recv() => Err(SocketError::Shutdown),
                        message = message_receiver.recv() => {
                            match message {
                                Some(msg) => Ok(msg),
                                None => Err(SocketError::ReceiveError),
                            }
                        },
                    }
                } else {
                    match message_receiver.try_recv() {
                        Ok(msg) => Ok(msg),
                        Err(_) => Err(SocketError::ReceiveError),
                    }
                }
            }
        }
    }

    pub fn close(self) {
        if let Some(socket_api) = self.machine.protocol::<SocketAPI>() {
            socket_api.close_and_drop_socket(self);
        }
    }

    fn close_during_drop(&mut self) {
        if let Some(socket_api) = self.machine.protocol::<SocketAPI>() {
            socket_api.close_socket(self);
        }
    }
}

impl Drop for Socket {
    fn drop(&mut self) {
        self.close_during_drop();
    }
}

#[derive(Debug, ThisError, Clone, PartialEq, Eq)]
pub enum SocketError {
    #[error("Bind error")]
    BindError,
    #[error("Connect error")]
    ConnectError,
    #[error("Listen error")]
    ListenError,
    #[error("Accept error")]
    AcceptError,
    #[error("Send error")]
    SendError,
    #[error("Receive error")]
    ReceiveError,
    #[error("The simulation requested to shut down")]
    Shutdown,
    #[error("Unspecified error")]
    Other,
}

/// ProtocolFamily::LOCAL - Indicates that the socket is to be used to
/// communicate with other applications on the same machine
/// (Not yet implemented)
///
/// ProtocolFamily::INET - Indicates that the socket utilizes IPv4
///
/// ProtocolFamily::INET6 - Indicates that the socket utilizes IPv6
/// (Not yet implemented)
#[derive(Clone, Copy)]
pub enum ProtocolFamily {
    LOCAL,
    INET,
    INET6,
}

/// SocketType::Stream - Indicates that the socket utilizes TCP
///
/// SocketType::Datagram - Indicates that the socket utilizes UDP
#[derive(PartialEq, Eq, Clone, Copy)]
pub enum SocketType {
    Stream,
    Datagram,
}<|MERGE_RESOLUTION|>--- conflicted
+++ resolved
@@ -76,13 +76,8 @@
         dest_port: u16,
     ) -> Result<&mut Self, SocketError> {
         let ip_from_domain = self
-<<<<<<< HEAD
-            .protocols
+            .machine
             .protocol::<DnsResolver>()
-=======
-            .machine
-            .protocol::<DnsClient>()
->>>>>>> f81099bd
             .unwrap()
             .get_host_by_name(domain_name, self.machine.clone())
             .await
