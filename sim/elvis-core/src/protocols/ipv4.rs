//! An implementation of [Internet Protocol version
//! 4](https://datatracker.ietf.org/doc/html/rfc791).

use crate::{
    machine::PciSlot,
    machine::ProtocolMap,
    message::Message,
    network::Mac,
<<<<<<< HEAD
    protocol::{Context, DemuxError, ListenError, NotifyType, OpenError, QueryError, StartError},
=======
    protocol::{DemuxError, StartError},
>>>>>>> d420c6de
    protocols::pci::Pci,
    Control, FxDashMap, Protocol, Session, Shutdown,
};
use dashmap::mapref::entry::Entry;
use rustc_hash::FxHashMap;
use std::{any::TypeId, sync::Arc};
use tokio::sync::Barrier;

pub mod ipv4_parsing;
use ipv4_parsing::Ipv4Header;

mod ipv4_address;
pub use ipv4_address::Ipv4Address;

mod ipv4_session;
pub use ipv4_session::AddressPair;
use ipv4_session::Ipv4Session;

use super::pci;

pub mod fragmentation;
mod reassembly;
mod test_header_builder;

/// An implementation of the Internet Protocol.
pub struct Ipv4 {
    listen_bindings: FxDashMap<Ipv4Address, TypeId>,
    recipients: Recipients,
}

impl Ipv4 {
    /// Creates a new instance of the protocol.
    pub fn new(recipients: Recipients) -> Self {
        Self {
            listen_bindings: Default::default(),
            recipients,
        }
    }

    pub fn open_and_listen(
        &self,
        upstream: TypeId,
        endpoints: AddressPair,
        protocols: ProtocolMap,
    ) -> Result<Arc<Ipv4Session>, OpenAndListenError> {
        self.listen(upstream, endpoints.local)?;
        Ok(self.open_for_sending(upstream, endpoints, protocols)?)
    }

    pub fn open_for_sending(
        &self,
        upstream: TypeId,
        endpoints: AddressPair,
        protocols: ProtocolMap,
    ) -> Result<Arc<Ipv4Session>, OpenError> {
        let recipient = match self.recipients.get(&endpoints.remote) {
            Some(recipient) => *recipient,
            None => {
                return Err(OpenError::UnknownRecipient(endpoints.remote));
            }
        };
        let pci_session = protocols.protocol::<Pci>().unwrap().open(recipient.slot);
        let session = Arc::new(Ipv4Session {
            pci_session,
            upstream,
            reassembly: Default::default(),
            addresses: endpoints,
            recipient,
        });
        Ok(session)
    }

    pub fn listen(&self, upstream: TypeId, address: Ipv4Address) -> Result<(), ListenError> {
        match self.listen_bindings.entry(address) {
            Entry::Occupied(_) => Err(ListenError::Exists(address)),
            Entry::Vacant(entry) => {
                entry.insert(upstream);
                Ok(())
            }
        }
    }
}

// TODO(hardint): Add a static IP lookup table in the constructor so that
// messages can be sent to the correct network

impl Protocol for Ipv4 {
    fn id(&self) -> TypeId {
        TypeId::of::<Self>()
    }

    fn start(
        &self,
        _shutdown: Shutdown,
        initialized: Arc<Barrier>,
        _protocols: ProtocolMap,
    ) -> Result<(), StartError> {
        tokio::spawn(async move {
            initialized.wait().await;
        });
        Ok(())
    }

    fn demux(
        &self,
        mut message: Message,
        _caller: Arc<dyn Session>,
        mut control: Control,
        protocols: ProtocolMap,
    ) -> Result<(), DemuxError> {
        // Extract identifying information from the header and the context and
        // add header information to the context
        let header = match Ipv4Header::from_bytes(message.iter()) {
            Ok(header) => header,
            Err(e) => {
                tracing::error!("{}", e);
                Err(DemuxError::Header)?
            }
        };
        control.insert(header);
        message.remove_front(header.ihl as usize * 4);
        let endpoints = AddressPair {
            local: header.destination,
            remote: header.source,
        };
        // If the session does not exist, see if we have a listen
        // binding for it
        let upstream = match self.listen_bindings.get(&endpoints.local) {
            Some(binding) => *binding,
            None => {
                // If we don't have a normal listen binding, check for
                // a 0.0.0.0 binding
                match self.listen_bindings.get(&Ipv4Address::CURRENT_NETWORK) {
                    Some(binding) => *binding,
                    None => {
                        tracing::error!(
                            "Could not find a listen binding for the local address {}",
                            endpoints.local
                        );
                        Err(DemuxError::MissingSession)?
                    }
                }
            }
        };

        let pci_demux_info = control
            .get::<pci::DemuxInfo>()
            .ok_or(DemuxError::MissingContext)?;
        let recipient = Recipient::with_mac(pci_demux_info.slot, pci_demux_info.source);
        let session = Arc::new(Ipv4Session {
            upstream,
            pci_session: protocols
                .protocol::<Pci>()
                .unwrap()
                .open(pci_demux_info.slot),
            addresses: AddressPair {
                local: header.destination,
                remote: header.source,
            },
            recipient,
            reassembly: Default::default(),
        });
        session.receive(header, message, control, protocols)?;
        Ok(())
    }

    fn notify(&self, _notification: NotifyType, _caller: SharedSession, _context: Context) {}
}

pub type Recipients = FxHashMap<Ipv4Address, Recipient>;

// TODO(hardint): Rename to something like pci::SendInfo and move to the PCI module
#[derive(Debug, Clone, Copy, PartialEq, Eq, Hash)]
pub struct Recipient {
    pub slot: PciSlot,
    pub mac: Option<Mac>,
}

impl Recipient {
    pub fn new(slot: PciSlot, mac: Option<Mac>) -> Self {
        Self { slot, mac }
    }

    pub fn with_mac(slot: PciSlot, mac: Mac) -> Self {
        Self::new(slot, Some(mac))
    }

    pub fn broadcast(slot: PciSlot) -> Self {
        Self::new(slot, None)
    }
}

#[derive(Debug, Clone, Copy, PartialEq, Eq, Hash, thiserror::Error)]
pub enum OpenError {
    #[error("The IP table is missing an entry for {0}")]
    UnknownRecipient(Ipv4Address),
}

#[derive(Debug, Clone, Copy, PartialEq, Eq, thiserror::Error)]
pub enum ListenError {
    #[error("There is already a session for {0:?}")]
    Exists(Ipv4Address),
}

#[derive(Debug, Clone, Copy, PartialEq, Eq, thiserror::Error)]
pub enum OpenAndListenError {
    #[error("{0}")]
    Open(#[from] OpenError),
    #[error("{0}")]
    Listen(#[from] ListenError),
}<|MERGE_RESOLUTION|>--- conflicted
+++ resolved
@@ -6,11 +6,7 @@
     machine::ProtocolMap,
     message::Message,
     network::Mac,
-<<<<<<< HEAD
-    protocol::{Context, DemuxError, ListenError, NotifyType, OpenError, QueryError, StartError},
-=======
-    protocol::{DemuxError, StartError},
->>>>>>> d420c6de
+    protocol::{DemuxError, NotifyType, StartError},
     protocols::pci::Pci,
     Control, FxDashMap, Protocol, Session, Shutdown,
 };
@@ -177,7 +173,7 @@
         Ok(())
     }
 
-    fn notify(&self, _notification: NotifyType, _caller: SharedSession, _context: Context) {}
+    fn notify(&self, _notification: NotifyType, _caller: Arc<dyn Session>, _control: Control) {}
 }
 
 pub type Recipients = FxHashMap<Ipv4Address, Recipient>;
