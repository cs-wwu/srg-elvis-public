--- conflicted
+++ resolved
@@ -138,20 +138,8 @@
                 arp.listen(address);
             }
         }
-<<<<<<< HEAD
         match self.listen_bindings.entry((address, protocol_number)) {
             Entry::Occupied(_) => Err(ListenError::Exists(address)),
-=======
-        match self.listen_bindings.entry(address) {
-            Entry::Occupied(entry) => {
-                if *entry.get() == upstream {
-                    entry.replace_entry(upstream);
-                    Ok(())
-                } else {
-                    Err(ListenError::Exists(address))
-                }
-            }
->>>>>>> 7f548cb4
             Entry::Vacant(entry) => {
                 entry.insert(upstream);
                 Ok(())
