//! An implementation of [Internet Protocol version
//! 4](https://datatracker.ietf.org/doc/html/rfc791).

use crate::{
    control::{ControlError, Key, Primitive},
    id::Id,
    machine::PciSlot,
    machine::ProtocolMap,
    message::Message,
    protocol::{Context, DemuxError, ListenError, OpenError, QueryError, StartError},
    protocols::pci::Pci,
    session::SharedSession,
    Control, Protocol,
};
use dashmap::{mapref::entry::Entry, DashMap};
use std::sync::Arc;
use tokio::sync::{mpsc::Sender, Barrier};

mod ipv4_parsing;
use ipv4_parsing::Ipv4Header;

mod ipv4_address;
pub use ipv4_address::Ipv4Address;

mod ipv4_session;
use ipv4_session::{Ipv4Session, SessionId};

pub type IpToTapSlot = DashMap<Ipv4Address, PciSlot>;

/// An implementation of the Internet Protocol.
#[derive(Clone)]
pub struct Ipv4 {
    listen_bindings: DashMap<Ipv4Address, Id>,
    sessions: DashMap<SessionId, Arc<Ipv4Session>>,
    ip_tap_slot: IpToTapSlot,
}

impl Ipv4 {
    /// A unique identifier for the protocol.
    pub const ID: Id = Id::new(4);

    /// Creates a new instance of the protocol.
    pub fn new(network_for_ip: IpToTapSlot) -> Self {
        Self {
            listen_bindings: Default::default(),
            sessions: Default::default(),
            ip_tap_slot: network_for_ip,
        }
    }

    /// Creates a new shared handle to an instance of the protocol.
    pub fn new_shared(network_for_ip: IpToTapSlot) -> Arc<Self> {
        Arc::new(Self::new(network_for_ip))
    }

    pub fn set_local_address(address: Ipv4Address, control: &mut Control) {
        control.insert((Self::ID, 0), address.to_u32());
    }

    pub fn get_local_address(control: &Control) -> Result<Ipv4Address, ControlError> {
        Ok(control.get((Self::ID, 0))?.ok_u32()?.into())
    }

    pub fn set_remote_address(address: Ipv4Address, control: &mut Control) {
        control.insert((Self::ID, 1), address.to_u32());
    }

    pub fn get_remote_address(control: &Control) -> Result<Ipv4Address, ControlError> {
        Ok(control.get((Self::ID, 1))?.ok_u32()?.into())
    }
}

// TODO(hardint): Add a static IP lookup table in the constructor so that
// messages can be sent to the correct network

impl Protocol for Ipv4 {
    fn id(self: Arc<Self>) -> Id {
        Self::ID
    }

    #[tracing::instrument(name = "Ipv4::open", skip_all)]
    fn open(
        self: Arc<Self>,
        upstream: Id,
<<<<<<< HEAD
        participants: Control,
=======
        mut participants: Control,
>>>>>>> 76bd3cb1
        protocols: ProtocolMap,
    ) -> Result<SharedSession, OpenError> {
        let key = SessionId::new(
            Self::get_local_address(&participants).map_err(|_| {
                tracing::error!("Missing local address on context");
                OpenError::MissingContext
            })?,
            Self::get_remote_address(&participants).map_err(|_| {
                tracing::error!("Missing remote address on context");
                OpenError::MissingContext
            })?,
        );
        match self.sessions.entry(key) {
            Entry::Occupied(_) => {
                tracing::error!(
                    "A session already exists for {} -> {}",
                    key.local,
                    key.remote
                );
                Err(OpenError::Existing)?
            }
            Entry::Vacant(entry) => {
                // If the session does not exist, create it
                let tap_slot = { *self.ip_tap_slot.get(&key.remote).unwrap() };
                Pci::set_pci_slot(tap_slot, &mut participants);
                let tap_session = protocols
                    .protocol(Pci::ID)
                    .expect("No such protocol")
                    .open(Self::ID, participants, protocols)?;
                let session = Arc::new(Ipv4Session::new(tap_session, upstream, key, tap_slot));
                entry.insert(session.clone());
                Ok(session)
            }
        }
    }

    #[tracing::instrument(name = "Ipv4::listen", skip_all)]
    fn listen(
        self: Arc<Self>,
        upstream: Id,
        participants: Control,
        protocols: ProtocolMap,
    ) -> Result<(), ListenError> {
        let local = Self::get_local_address(&participants).map_err(|_| {
            tracing::error!("Missing local address on context");
            ListenError::MissingContext
        })?;
        match self.listen_bindings.entry(local) {
            Entry::Occupied(_) => {
                tracing::error!("A binding already exists for local address {}", local);
                Err(ListenError::Existing)?
            }
            Entry::Vacant(entry) => {
                entry.insert(upstream);
            }
        }

        // Essentially a no-op but good for completeness and as an example
        protocols
            .protocol(Pci::ID)
            .expect("No such protocol")
            .listen(Self::ID, participants, protocols)
    }

    #[tracing::instrument(name = "Ipv4::demux", skip_all)]
    fn demux(
        self: Arc<Self>,
        mut message: Message,
        caller: SharedSession,
        mut context: Context,
    ) -> Result<(), DemuxError> {
        // Extract identifying information from the header and the context and
        // add header information to the context
        let header = match Ipv4Header::from_bytes(message.iter()) {
            Ok(header) => header,
            Err(e) => {
                tracing::error!("{}", e);
                Err(DemuxError::Header)?
            }
        };
        message.slice(header.ihl as usize * 4..);
        let identifier = SessionId::new(header.destination, header.source);

        Self::set_local_address(identifier.local, &mut context.control);
        Self::set_remote_address(identifier.remote, &mut context.control);

        let session = match self.sessions.entry(identifier) {
            Entry::Occupied(entry) => entry.get().clone(),
            Entry::Vacant(entry) => match self.listen_bindings.get(&identifier.local) {
                Some(binding) => {
                    // If the session does not exist but we have a listen
                    // binding for it, create the session
                    let network = Pci::get_pci_slot(&context.control).map_err(|_| {
                        tracing::error!("Missing network ID on context");
                        DemuxError::MissingContext
                    })?;
                    let session = Arc::new(Ipv4Session::new(caller, *binding, identifier, network));
                    entry.insert(session.clone());
                    session
                }
                None => {
                    tracing::error!(
                        "Could not find a listen binding for the local address {}",
                        identifier.local
                    );
                    Err(DemuxError::MissingSession)?
                }
            },
        };
        session.receive(message, context)?;
        Ok(())
    }

    fn start(
        self: Arc<Self>,
        _shutdown: Sender<()>,
        initialized: Arc<Barrier>,
        _protocols: ProtocolMap,
    ) -> Result<(), StartError> {
        tokio::spawn(async move {
            initialized.wait().await;
        });
        Ok(())
    }

    fn query(self: Arc<Self>, _key: Key) -> Result<Primitive, QueryError> {
        Err(QueryError::NonexistentKey)
    }
}<|MERGE_RESOLUTION|>--- conflicted
+++ resolved
@@ -82,11 +82,7 @@
     fn open(
         self: Arc<Self>,
         upstream: Id,
-<<<<<<< HEAD
-        participants: Control,
-=======
         mut participants: Control,
->>>>>>> 76bd3cb1
         protocols: ProtocolMap,
     ) -> Result<SharedSession, OpenError> {
         let key = SessionId::new(
