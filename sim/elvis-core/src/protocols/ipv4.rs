//! An implementation of [Internet Protocol version
//! 4](https://datatracker.ietf.org/doc/html/rfc791).

use crate::{
    control::{ControlError, Key, Primitive},
    id::Id,
    machine::PciSlot,
    machine::ProtocolMap,
    message::Message,
<<<<<<< HEAD
    protocol::{
        Context, DemuxError, ListenError, OpenError, QueryError, SharedProtocol, StartError,
    },
    protocols::arp::Arp,
=======
    network::Mac,
    protocol::{Context, DemuxError, ListenError, OpenError, QueryError, StartError},
>>>>>>> c6da45af
    protocols::pci::Pci,
    session::SharedSession,
    Control, FxDashMap, Network, Protocol, Shutdown,
};
use dashmap::mapref::entry::Entry;
use rustc_hash::FxHashMap;
use std::sync::Arc;
use tokio::sync::Barrier;

pub mod ipv4_parsing;
use ipv4_parsing::Ipv4Header;

mod ipv4_address;
pub use ipv4_address::Ipv4Address;

mod ipv4_session;
use ipv4_session::{Ipv4Session, SessionId};

/// An implementation of the Internet Protocol.
pub struct Ipv4 {
    listen_bindings: FxDashMap<Ipv4Address, Id>,
    sessions: FxDashMap<SessionId, Arc<Ipv4Session>>,
    recipients: Recipients,
}

impl Ipv4 {
    /// A unique identifier for the protocol.
    pub const ID: Id = Id::new(4);

    /// Creates a new instance of the protocol.
    pub fn new(recipients: Recipients) -> Self {
        Self {
            listen_bindings: Default::default(),
            sessions: Default::default(),
            recipients,
        }
    }

    /// Creates a new shared handle to an instance of the protocol.
    pub fn shared(self) -> Arc<Self> {
        Arc::new(self)
    }

    pub fn set_local_address(address: Ipv4Address, control: &mut Control) {
        control.insert((Self::ID, 0), address.to_u32());
    }

    pub fn get_local_address(control: &Control) -> Result<Ipv4Address, ControlError> {
        Ok(control.get((Self::ID, 0))?.ok_u32()?.into())
    }

    pub fn set_remote_address(address: Ipv4Address, control: &mut Control) {
        control.insert((Self::ID, 1), address.to_u32());
    }

    pub fn get_remote_address(control: &Control) -> Result<Ipv4Address, ControlError> {
        Ok(control.get((Self::ID, 1))?.ok_u32()?.into())
    }

    /// Returns the ID of the protocol below this one.
    /// Will be Arp::ID if this machine has Arp. Otherwise, it will be Pci.
    fn get_downstream_protocol(protocols: &ProtocolMap) -> SharedProtocol {
        if let Some(arp) = protocols.protocol(Arp::ID) {
            arp
        } else if let Some(pci) = protocols.protocol(Pci::ID) {
            pci
        } else {
            panic!("No downstream protocol found");
        }
    }
}

// TODO(hardint): Add a static IP lookup table in the constructor so that
// messages can be sent to the correct network

impl Protocol for Ipv4 {
    fn id(&self) -> Id {
        Self::ID
    }

    fn start(
        &self,
        _shutdown: Shutdown,
        initialized: Arc<Barrier>,
        _protocols: ProtocolMap,
    ) -> Result<(), StartError> {
        tokio::spawn(async move {
            initialized.wait().await;
        });
        Ok(())
    }

    #[tracing::instrument(name = "Ipv4::open", skip_all)]
    fn open(
        &self,
        upstream: Id,
        mut participants: Control,
        protocols: ProtocolMap,
    ) -> Result<SharedSession, OpenError> {
        let key = SessionId::new(
            Self::get_local_address(&participants).map_err(|_| {
                tracing::error!("Missing local address on context");
                OpenError::MissingContext
            })?,
            Self::get_remote_address(&participants).map_err(|_| {
                tracing::error!("Missing remote address on context");
                OpenError::MissingContext
            })?,
        );

        match self.sessions.entry(key) {
            Entry::Occupied(_) => {
                tracing::error!(
                    "A session already exists for {} -> {}",
                    key.local,
                    key.remote
                );
                Err(OpenError::Existing)
            }

            Entry::Vacant(entry) => {
                // If the session does not exist, create it
<<<<<<< HEAD
                let tap_slot = { *self.ip_tap_slot.get(&key.remote).unwrap() };
                Pci::set_pci_slot(tap_slot, &mut participants);
                let tap_session = Ipv4::get_downstream_protocol(&protocols).open(
                    Self::ID,
                    participants,
                    protocols.clone(),
                )?;

                let session = Arc::new(Ipv4Session::new(tap_session, upstream, key, tap_slot));
=======
                let recipient = match self.recipients.get(&key.remote) {
                    Some(tap_slot) => *tap_slot,
                    None => {
                        tracing::error!("No tap slot found for the IP {}", key.remote);
                        return Err(OpenError::Other);
                    }
                };
                Pci::set_pci_slot(recipient.slot, &mut participants);
                let tap_session = protocols
                    .protocol(Pci::ID)
                    .expect("No such protocol")
                    .open(Self::ID, participants, protocols)?;
                let session = Arc::new(Ipv4Session::new(tap_session, upstream, key, recipient));
>>>>>>> c6da45af
                entry.insert(session.clone());
                Ok(session)
            }
        }
    }

    #[tracing::instrument(name = "Ipv4::listen", skip_all)]
    fn listen(
        &self,
        upstream: Id,
        participants: Control,
        protocols: ProtocolMap,
    ) -> Result<(), ListenError> {
        let local = Self::get_local_address(&participants).map_err(|_| {
            tracing::error!("Missing local address on context");
            ListenError::MissingContext
        })?;

        match self.listen_bindings.entry(local) {
            Entry::Occupied(_) => {
                tracing::error!("A binding already exists for local address {}", local);
                Err(ListenError::Existing)?
            }

            Entry::Vacant(entry) => {
                entry.insert(upstream);
            }
        }

        // Protocols should call listen on the downstream protocol
        Ipv4::get_downstream_protocol(&protocols).listen(Self::ID, participants, protocols)
    }

    #[tracing::instrument(name = "Ipv4::demux", skip_all)]
    fn demux(
        &self,
        mut message: Message,
        _caller: SharedSession,
        mut context: Context,
    ) -> Result<(), DemuxError> {
        // Extract identifying information from the header and the context and
        // add header information to the context
        let header = match Ipv4Header::from_bytes(message.iter()) {
            Ok(header) => header,
            Err(e) => {
                tracing::error!("{}", e);
                Err(DemuxError::Header)?
            }
        };
        message.remove_front(header.ihl as usize * 4);
        let identifier = SessionId::new(header.destination, header.source);

        Self::set_local_address(identifier.local, &mut context.control);
        Self::set_remote_address(identifier.remote, &mut context.control);

        let session = match self.sessions.entry(identifier) {
            Entry::Occupied(entry) => entry.get().clone(),
<<<<<<< HEAD
            Entry::Vacant(entry) => match self.listen_bindings.get(&identifier.local) {
                Some(binding) => {
                    // If the session does not exist but we have a listen
                    // binding for it, create the session
                    let network = Pci::get_pci_slot(&context.control).map_err(|_| {
                        tracing::error!("Missing network ID on context");
                        DemuxError::MissingContext
                    })?;
                    // We have to do this instead of just using caller, because demux
                    // may have been called by the Pci layer instead of the ARP layer
                    let tap_session = Ipv4::get_downstream_protocol(&context.protocols).open(
                        Self::ID,
                        context.control.clone(),
                        context.protocols.clone(),
                    )?;
                    let session =
                        Arc::new(Ipv4Session::new(tap_session, *binding, identifier, network));
                    entry.insert(session.clone());
                    session
                }
                None => {
                    tracing::error!(
                        "Could not find a listen binding for the local address {}",
                        identifier.local
                    );
                    Err(DemuxError::MissingSession)?
                }
            },
=======

            Entry::Vacant(entry) => {
                // If the session does not exist, see if we have a listen
                // binding for it
                let binding = match self.listen_bindings.get(&identifier.local) {
                    Some(binding) => binding,
                    None => {
                        // If we don't have a normal listen binding, check for
                        // a 0.0.0.0 binding
                        let any_listen_id = Ipv4Address::CURRENT_NETWORK;
                        match self.listen_bindings.get(&any_listen_id) {
                            Some(any_binding) => any_binding,
                            None => {
                                tracing::error!(
                                    "Could not find a listen binding for the local address {}",
                                    identifier.local
                                );
                                Err(DemuxError::MissingSession)?
                            }
                        }
                    }
                };
                let slot = Pci::get_pci_slot(&context.control).map_err(|_| {
                    tracing::error!("Missing network ID on context");
                    DemuxError::MissingContext
                })?;
                let mac = Network::get_sender(&context.control).map_err(|_| {
                    tracing::error!("Missing sender MAC on context");
                    DemuxError::MissingContext
                })?;
                let destination = Recipient::with_mac(slot, mac);
                let session = Arc::new(Ipv4Session::new(caller, *binding, identifier, destination));
                entry.insert(session.clone());
                session
            }
>>>>>>> c6da45af
        };
        session.receive(message, context)?;
        Ok(())
    }

    fn query(&self, _key: Key) -> Result<Primitive, QueryError> {
        Err(QueryError::NonexistentKey)
    }
}

pub type Recipients = FxHashMap<Ipv4Address, Recipient>;

#[derive(Debug, Clone, Copy, PartialEq, Eq)]
pub struct Recipient {
    pub slot: PciSlot,
    pub mac: Option<Mac>,
}

impl Recipient {
    pub fn new(slot: PciSlot, mac: Option<Mac>) -> Self {
        Self { slot, mac }
    }

    pub fn with_mac(slot: PciSlot, mac: Mac) -> Self {
        Self::new(slot, Some(mac))
    }

    pub fn broadcast(slot: PciSlot) -> Self {
        Self::new(slot, None)
    }
}<|MERGE_RESOLUTION|>--- conflicted
+++ resolved
@@ -7,16 +7,9 @@
     machine::PciSlot,
     machine::ProtocolMap,
     message::Message,
-<<<<<<< HEAD
-    protocol::{
-        Context, DemuxError, ListenError, OpenError, QueryError, SharedProtocol, StartError,
-    },
-    protocols::arp::Arp,
-=======
     network::Mac,
     protocol::{Context, DemuxError, ListenError, OpenError, QueryError, StartError},
->>>>>>> c6da45af
-    protocols::pci::Pci,
+    protocols::{Pci, Arp},
     session::SharedSession,
     Control, FxDashMap, Network, Protocol, Shutdown,
 };
@@ -138,17 +131,6 @@
 
             Entry::Vacant(entry) => {
                 // If the session does not exist, create it
-<<<<<<< HEAD
-                let tap_slot = { *self.ip_tap_slot.get(&key.remote).unwrap() };
-                Pci::set_pci_slot(tap_slot, &mut participants);
-                let tap_session = Ipv4::get_downstream_protocol(&protocols).open(
-                    Self::ID,
-                    participants,
-                    protocols.clone(),
-                )?;
-
-                let session = Arc::new(Ipv4Session::new(tap_session, upstream, key, tap_slot));
-=======
                 let recipient = match self.recipients.get(&key.remote) {
                     Some(tap_slot) => *tap_slot,
                     None => {
@@ -162,7 +144,6 @@
                     .expect("No such protocol")
                     .open(Self::ID, participants, protocols)?;
                 let session = Arc::new(Ipv4Session::new(tap_session, upstream, key, recipient));
->>>>>>> c6da45af
                 entry.insert(session.clone());
                 Ok(session)
             }
@@ -220,36 +201,6 @@
 
         let session = match self.sessions.entry(identifier) {
             Entry::Occupied(entry) => entry.get().clone(),
-<<<<<<< HEAD
-            Entry::Vacant(entry) => match self.listen_bindings.get(&identifier.local) {
-                Some(binding) => {
-                    // If the session does not exist but we have a listen
-                    // binding for it, create the session
-                    let network = Pci::get_pci_slot(&context.control).map_err(|_| {
-                        tracing::error!("Missing network ID on context");
-                        DemuxError::MissingContext
-                    })?;
-                    // We have to do this instead of just using caller, because demux
-                    // may have been called by the Pci layer instead of the ARP layer
-                    let tap_session = Ipv4::get_downstream_protocol(&context.protocols).open(
-                        Self::ID,
-                        context.control.clone(),
-                        context.protocols.clone(),
-                    )?;
-                    let session =
-                        Arc::new(Ipv4Session::new(tap_session, *binding, identifier, network));
-                    entry.insert(session.clone());
-                    session
-                }
-                None => {
-                    tracing::error!(
-                        "Could not find a listen binding for the local address {}",
-                        identifier.local
-                    );
-                    Err(DemuxError::MissingSession)?
-                }
-            },
-=======
 
             Entry::Vacant(entry) => {
                 // If the session does not exist, see if we have a listen
@@ -285,7 +236,6 @@
                 entry.insert(session.clone());
                 session
             }
->>>>>>> c6da45af
         };
         session.receive(message, context)?;
         Ok(())
