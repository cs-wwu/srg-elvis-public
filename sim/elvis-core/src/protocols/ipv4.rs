--- conflicted
+++ resolved
@@ -180,7 +180,6 @@
 
         let session = match self.sessions.entry(identifier) {
             Entry::Occupied(entry) => entry.get().clone(),
-<<<<<<< HEAD
 
             Entry::Vacant(entry) => match self.listen_bindings.get(&identifier.local) {
                 Some(binding) => {
@@ -203,37 +202,6 @@
                     Err(DemuxError::MissingSession)?
                 }
             },
-=======
-            Entry::Vacant(entry) => {
-                // If the session does not exist, see if we have a listen
-                // binding for it
-                let binding = match self.listen_bindings.get(&identifier.local) {
-                    Some(binding) => binding,
-                    None => {
-                        // If we don't have a normal listen binding, check for
-                        // a 0.0.0.0 binding
-                        let any_listen_id = Ipv4Address::CURRENT_NETWORK;
-                        match self.listen_bindings.get(&any_listen_id) {
-                            Some(any_binding) => any_binding,
-                            None => {
-                                tracing::error!(
-                                    "Could not find a listen binding for the local address {}",
-                                    identifier.local
-                                );
-                                Err(DemuxError::MissingSession)?
-                            }
-                        }
-                    }
-                };
-                let network = Pci::get_pci_slot(&context.control).map_err(|_| {
-                    tracing::error!("Missing network ID on context");
-                    DemuxError::MissingContext
-                })?;
-                let session = Arc::new(Ipv4Session::new(caller, *binding, identifier, network));
-                entry.insert(session.clone());
-                session
-            }
->>>>>>> 8c081413
         };
         session.receive(message, context)?;
         Ok(())
