//! Utilities for running user-level programs in the context of a
//! protocol-oriented simulation.

use crate::{
    control::{Key, Primitive},
    id::Id,
    machine::ProtocolMap,
    message::Message,
    protocol::{Context, DemuxError, ListenError, OpenError, QueryError, StartError},
    session::{SendError, SharedSession},
    Control, Protocol, Shutdown,
};
use std::sync::Arc;
<<<<<<< HEAD
use thiserror::Error as ThisError;
use tokio::sync::{mpsc::Sender, Barrier};
use tracing::error;
=======
use tokio::sync::Barrier;
>>>>>>> 8fcb8799

/// A program being run in a [`UserProcess`].
///
/// An application is similar to a stripped-down
/// [`Session`](crate::Session). It runs when messages come in over the
/// network or when the containing machine awakens the
/// application to give it time to run.
pub trait Application {
    /// A unique identifier for the application.
    const ID: Id;

    /// Gives the application an opportunity to set up before the simulation
    /// begins.
    fn start(
<<<<<<< HEAD
        &self,
        shutdown: Sender<()>,
=======
        self: Arc<Self>,
        shutdown: Shutdown,
>>>>>>> 8fcb8799
        initialize: Arc<Barrier>,
        protocols: ProtocolMap,
    ) -> Result<(), ApplicationError>;

    /// Called when the containing [`UserProcess`] receives a message over the
    /// network and gives the application time to handle it.
    fn receive(&self, message: Message, context: Context) -> Result<(), ApplicationError>;
}

#[derive(Debug, thiserror::Error, Clone, Copy, PartialEq, Eq)]
pub enum ApplicationError {
    #[error("A listen call failed")]
    Listen(#[from] ListenError),
    #[error("An open call failed")]
    Open(#[from] OpenError),
    #[error("A send call failed")]
    Send(#[from] SendError),
    #[error("Unspecified error")]
    Other,
}

/// A user-level process that sits at the top of the networking stack.
///
/// In Elvis, user-level processes are protocols like anything else. Unlike most
/// protocols, they do not have sessions associated with them. Instead, when
/// messages are demuxed to a user process, they are sent to the [`Application`]
/// assigned to the generic type parameter `A`. Also unlike other protocols,
/// user processes should not have higher-level protocols attempting to open
/// connections on or listen through them.
#[derive(Debug, Clone)]
pub struct UserProcess<A: Application + Send + Sync + 'static> {
    application: A,
}

impl<A: Application + Send + Sync + 'static> UserProcess<A> {
    /// Creates a new user process to run the given application.
    pub fn new(application: A) -> Self {
        Self { application }
    }

    /// Creates a new user process running the given application behind a shared
    /// handle.
    pub fn shared(self) -> Arc<Self> {
        Arc::new(self)
    }

    /// Gets the application the user process is running.
    pub fn application(&self) -> &A {
        &self.application
    }
}

impl<A: Application + Send + Sync + 'static> Protocol for UserProcess<A> {
    fn id(self: Arc<Self>) -> Id {
        A::ID
    }

    fn open(
        self: Arc<Self>,
        _upstream: Id,
        _participants: Control,
        _protocols: ProtocolMap,
    ) -> Result<SharedSession, OpenError> {
        panic!("Cannot active open on a user process")
    }

    fn listen(
        self: Arc<Self>,
        _upstream: Id,
        _participants: Control,
        _protocols: ProtocolMap,
    ) -> Result<(), ListenError> {
        panic!("Cannot listen on a user process")
    }

    fn demux(
        self: Arc<Self>,
        message: Message,
        _caller: SharedSession,
        context: Context,
    ) -> Result<(), DemuxError> {
        self.application.receive(message, context)?;
        Ok(())
    }

    fn start(
        self: Arc<Self>,
        shutdown: Shutdown,
        initialized: Arc<Barrier>,
        protocols: ProtocolMap,
    ) -> Result<(), StartError> {
        self.application.start(shutdown, initialized, protocols)?;
        Ok(())
    }

    fn query(self: Arc<Self>, _key: Key) -> Result<Primitive, QueryError> {
        Err(QueryError::NonexistentKey)
    }
}<|MERGE_RESOLUTION|>--- conflicted
+++ resolved
@@ -11,13 +11,8 @@
     Control, Protocol, Shutdown,
 };
 use std::sync::Arc;
-<<<<<<< HEAD
-use thiserror::Error as ThisError;
-use tokio::sync::{mpsc::Sender, Barrier};
+use tokio::sync::Barrier;
 use tracing::error;
-=======
-use tokio::sync::Barrier;
->>>>>>> 8fcb8799
 
 /// A program being run in a [`UserProcess`].
 ///
@@ -32,13 +27,8 @@
     /// Gives the application an opportunity to set up before the simulation
     /// begins.
     fn start(
-<<<<<<< HEAD
         &self,
-        shutdown: Sender<()>,
-=======
-        self: Arc<Self>,
         shutdown: Shutdown,
->>>>>>> 8fcb8799
         initialize: Arc<Barrier>,
         protocols: ProtocolMap,
     ) -> Result<(), ApplicationError>;
