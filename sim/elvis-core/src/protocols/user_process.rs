//! Utilities for running user-level programs in the context of a
//! protocol-oriented simulation.

use crate::{
    control::{Key, Primitive},
    message::Message,
    protocol::{Context, DemuxError, ListenError, OpenError, ProtocolId, QueryError, StartError},
    session::{SendError, SharedSession},
    Control, Protocol,
};
use std::sync::Arc;
use thiserror::Error as ThisError;
use tokio::sync::{mpsc::Sender, Barrier};
use tracing::error;

/// A program being run in a [`UserProcess`].
///
/// An application is similar to a stripped-down
/// [`Session`](crate::Session). It runs when messages come in over the
/// network or when the containing machine awakens the
/// application to give it time to run.
pub trait Application {
    /// A unique identifier for the application.
    const ID: ProtocolId;

    /// Gives the application time to run. Unlike [`recv`](Self::recv), `awake`
    /// is not called in response to specific events.
    fn start(
        self: Arc<Self>,
        context: Context,
        shutdown: Sender<()>,
        initialize: Arc<Barrier>,
    ) -> Result<(), ApplicationError>;

    /// Called when the containing [`UserProcess`] receives a message over the
    /// network and gives the application time to handle it.
    fn receive(self: Arc<Self>, message: Message, context: Context)
        -> Result<(), ApplicationError>;
}

#[derive(Debug, ThisError, Clone, Copy, PartialEq, Eq)]
pub enum ApplicationError {
    #[error("A listen call failed")]
    Listen(#[from] ListenError),
    #[error("An open call failed")]
    Open(#[from] OpenError),
    #[error("A send call failed")]
    Send(#[from] SendError),
    #[error("Unspecified error")]
    Other,
}

/// A user-level process that sits at the top of the networking stack.
///
/// In Elvis, user-level processes are protocols like anything else. Unlike most
/// protocols, they do not have sessions associated with them. Instead, when
/// messages are demuxed to a user process, they are sent to the [`Application`]
/// assigned to the generic type parameter `A`. Also unlike other protocols,
/// user processes should not have higher-level protocols attempting to open
/// connections on or listen through them.
#[derive(Debug, Clone)]
pub struct UserProcess<A: Application + Send + Sync + 'static> {
    application: Arc<A>,
}

impl<A: Application + Send + Sync + 'static> UserProcess<A> {
    /// Creates a new user process to run the given application.
    pub fn new(application: A) -> Self {
        Self {
            application: Arc::new(application),
        }
    }

    /// Creates a new user process running the given application behind a shared
    /// handle.
    pub fn new_shared(application: A) -> Arc<Self> {
        Arc::new(Self::new(application))
    }

    /// Gets the application the user process is running.
    pub fn application(&self) -> Arc<A> {
        self.application.clone()
    }
}

impl<A: Application + Send + Sync + 'static> Protocol for UserProcess<A> {
    fn id(self: Arc<Self>) -> ProtocolId {
        A::ID
    }

    fn open(
        self: Arc<Self>,
        _upstream: ProtocolId,
        _participants: Control,
        _context: Context,
    ) -> Result<SharedSession, OpenError> {
        panic!("Cannot active open on a user process")
    }

    fn listen(
        self: Arc<Self>,
        _upstream: ProtocolId,
        _participants: Control,
        _context: Context,
    ) -> Result<(), ListenError> {
        panic!("Cannot listen on a user process")
    }

    fn demux(
        self: Arc<Self>,
        message: Message,
        _caller: SharedSession,
        context: Context,
    ) -> Result<(), DemuxError> {
        let application = self.application.clone();
        application.receive(message, context)?;
        Ok(())
    }

    fn start(
        self: Arc<Self>,
        context: Context,
        shutdown: Sender<()>,
        initialized: Arc<Barrier>,
    ) -> Result<(), StartError> {
        let application = self.application.clone();
        application.start(context, shutdown, initialized)?;
        Ok(())
    }

<<<<<<< HEAD
    fn query(self: Arc<Self>, _key: Key) -> Result<Primitive, ()> {
        error!("No such key on a user process");
        Err(())
=======
    fn query(self: Arc<Self>, _key: Key) -> Result<Primitive, QueryError> {
        Err(QueryError::NonexistentKey)
>>>>>>> 1fcb4a5b
    }
}<|MERGE_RESOLUTION|>--- conflicted
+++ resolved
@@ -128,13 +128,7 @@
         Ok(())
     }
 
-<<<<<<< HEAD
-    fn query(self: Arc<Self>, _key: Key) -> Result<Primitive, ()> {
-        error!("No such key on a user process");
-        Err(())
-=======
     fn query(self: Arc<Self>, _key: Key) -> Result<Primitive, QueryError> {
         Err(QueryError::NonexistentKey)
->>>>>>> 1fcb4a5b
     }
 }