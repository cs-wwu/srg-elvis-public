--- conflicted
+++ resolved
@@ -3,11 +3,8 @@
 
 use crate::{
     control::{Key, Primitive},
-<<<<<<< HEAD
     id::Id,
-=======
     machine::ProtocolMap,
->>>>>>> 7c69ae89
     message::Message,
     protocol::{Context, DemuxError, ListenError, OpenError, QueryError, StartError},
     session::{SendError, SharedSession},
