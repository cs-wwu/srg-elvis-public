--- conflicted
+++ resolved
@@ -4,15 +4,9 @@
 use crate::{
     machine::ProtocolMap,
     message::Message,
-<<<<<<< HEAD
-    protocol::{Context, DemuxError, ListenError, NotifyType, OpenError, QueryError, StartError},
-    session::{SendError, SharedSession},
-    Control, Protocol, Shutdown,
-=======
-    protocol::{DemuxError, StartError},
+    protocol::{DemuxError, NotifyType, StartError},
     session::SendError,
     Control, Protocol, Session, Shutdown,
->>>>>>> d420c6de
 };
 use std::{any::TypeId, sync::Arc};
 use tokio::sync::Barrier;
@@ -112,13 +106,6 @@
         self.application.start(shutdown, initialized, protocols)?;
         Ok(())
     }
-<<<<<<< HEAD
 
-    fn query(&self, _key: Key) -> Result<Primitive, QueryError> {
-        Err(QueryError::NonexistentKey)
-    }
-
-    fn notify(&self, _notification: NotifyType, _caller: SharedSession, _context: Context) {}
-=======
->>>>>>> d420c6de
+    fn notify(&self, _notification: NotifyType, _caller: Arc<dyn Session>, _control: Control) {}
 }