//! Contains utilities for implementing protocols.

use super::ipv4::Ipv4Address;

/// A calculator for the checksum used by the UDP, TCP, and IP protocols.
#[derive(Debug, Default, Clone, Copy, PartialEq, Eq, Hash)]
pub struct Checksum(u16);

impl Checksum {
    /// Creates a new checksum calculator.
    pub fn new() -> Self {
        Self::default()
    }

    /// Adds a `u16` to the checksum value.
    #[cfg(feature = "compute_checksum")]
    pub fn add_u16(&mut self, value: u16) {
        let (sum, carry) = self.0.overflowing_add(value);
        self.0 = sum + carry as u16;
    }

    #[cfg(not(feature = "compute_checksum"))]
    pub fn add_u16(&mut self, _value: u16) {}

    /// Adds `u16` formed by two `u8`s to the checksum value.
    pub fn add_u8(&mut self, a: u8, b: u8) {
        self.add_u16(u16::from_be_bytes([a, b]));
    }

    /// Adds two `u16`s to the checksum value by splitting a `u32` in half.
    pub fn add_u32(&mut self, value: [u8; 4]) {
        self.add_u8(value[0], value[1]);
        self.add_u8(value[2], value[3]);
    }

    /// Repeatedly gets the next two bytes at a `u16` from a byte iterator. If the `payload`
    /// contains an odd number of bytes, the last `u8` will be appended with the
    /// value zero.
    #[cfg(feature = "compute_checksum")]
    pub fn accumulate_remainder(&mut self, mut payload: impl Iterator<Item = u8>) {
        while let Some(a) = payload.next() {
            self.add_u8(a, payload.next().unwrap_or(0));
        }
    }

    /// Repeatedly gets the next two bytes at a `u16` from a byte iterator. If the `payload`
    /// contains an odd number of bytes, the last `u8` will be appended with the
    /// value zero.
    #[cfg(not(feature = "compute_checksum"))]
    pub fn accumulate_remainder(&mut self, _payload: impl Iterator<Item = u8>) {}

    /// Computes the final checksum value.
    #[cfg(feature = "compute_checksum")]
    pub fn as_u16(&self) -> u16 {
        match self.0 {
            // Use that there are two one's complement representations of zero
            // and pick the nonzero one to differentiate from an unused
            // checksum.
            0xffff => 0xffff,
            sum => !sum,
        }
    }

    /// Computes the final checksum value.
    #[cfg(not(feature = "compute_checksum"))]
    pub fn as_u16(&self) -> u16 {
        0
    }
}

#[derive(Debug, Clone, Copy, PartialEq, Eq, Hash, Default)]
pub struct Endpoint {
    pub address: Ipv4Address,
    pub port: u16,
}

impl Endpoint {
<<<<<<< HEAD
    pub fn new(address: Ipv4Address, port: u16) -> Self {
=======
    pub const fn new(address: Ipv4Address, port: u16) -> Self {
>>>>>>> d420c6de
        Self { address, port }
    }
}

#[derive(Debug, Clone, Copy, PartialEq, Eq, Hash, Default)]
pub struct Endpoints {
    pub local: Endpoint,
    pub remote: Endpoint,
}

impl Endpoints {
    pub const fn new(local: Endpoint, remote: Endpoint) -> Self {
        Self { local, remote }
    }

    pub const fn reverse(self) -> Self {
        Self {
            local: self.remote,
            remote: self.local,
        }
    }
}

#[derive(Debug, Clone, Copy, PartialEq, Eq, Hash)]
pub struct PortPair {
    pub local: u16,
    pub remote: u16,
}

impl PortPair {
    #[allow(unused)]
    pub const fn new(local: u16, remote: u16) -> Self {
        Self { local, remote }
    }

    #[allow(unused)]
    pub const fn reverse(self) -> Self {
        Self {
            local: self.remote,
            remote: self.local,
        }
    }
}<|MERGE_RESOLUTION|>--- conflicted
+++ resolved
@@ -75,11 +75,7 @@
 }
 
 impl Endpoint {
-<<<<<<< HEAD
-    pub fn new(address: Ipv4Address, port: u16) -> Self {
-=======
     pub const fn new(address: Ipv4Address, port: u16) -> Self {
->>>>>>> d420c6de
         Self { address, port }
     }
 }
