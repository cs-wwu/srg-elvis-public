--- conflicted
+++ resolved
@@ -25,13 +25,8 @@
     fn send(self: Arc<Self>, message: Message, context: Context) -> Result<(), SendError>;
 
     /// Takes an incoming message and decides which protocol to send it to for
-<<<<<<< HEAD
-    /// further processing. Called by the same protocol during demux.
-    fn receive(self: Arc<Self>, message: Message, context: Context) -> Result<(), Box<dyn Error>>;
-=======
     /// further processing.
     fn receive(self: Arc<Self>, message: Message, context: Context) -> Result<(), ReceiveError>;
->>>>>>> 1fcb4a5b
 
     /// Gets a piece of information from some session in the protocol stack.
     fn query(self: Arc<Self>, key: Key) -> Result<Primitive, QueryError>;
